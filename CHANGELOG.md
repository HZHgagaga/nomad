## 0.12.0 (Unreleased)

FEATURES:
 * **Preemption**: Preemption is now an open source feature
 * **Licensing (Enterprise)**: Nomad Enterprise now requires a license [[GH-8076](https://github.com/hashicorp/nomad/issues/8076)]
 * **Multiregion Deployments (Enterprise)**: Nomad Enterprise now allows running deployments to multiple regions. [[GH-8184](https://github.com/hashicorp/nomad/issues/8184)]
<<<<<<< HEAD
 * **Snapshot Backup and Restore **: Nomad eases disaster recovery with new endpoints and commands for point-in-time snapshots.
 * **Global Search**: Access jobs and clients from anywhere in the UI using the always available global search bar. [[GH-8175](https://github.com/hashicorp/nomad/issues/8175)]
 * **Monitor UI**: Stream client and agent logs from the UI just like you would with the nomad monitor CLI command. [[GH-8177](https://github.com/hashicorp/nomad/issues/8177)]
 * **Scaling UI**: Quickly adjust the count of a task group from the UI for task groups with a scaling declaration. [[GH-8207](https://github.com/hashicorp/nomad/issues/8207)]
=======
 * **Snapshot Backup and Restore**: Nomad eases disaster recovery with new endpoints and commands for point-in-time snapshots.
 * **Container Network Interface (CNI)**: Support for third-party vendors using the CNI plugin system. [[GH-7518](https://github.com/hashicorp/nomad/issues/7518)]
 * **Multi-interface Networking**: Support for scheduling on specific network interfaces. [[GH-8208](https://github.com/hashicorp/nomad/issues/8208)]
>>>>>>> 47b35102

IMPROVEMENTS:

* core: Support for persisting previous task group counts when updating a job [[GH-8168](https://github.com/hashicorp/nomad/issues/8168)]
* core: Block Job.Scale actions when the job is under active deployment [[GH-8187](https://github.com/hashicorp/nomad/issues/8187)]
* api: Persist previous count with scaling events [[GH-8167](https://github.com/hashicorp/nomad/issues/8167)]
* api: Support querying for jobs and allocations across all namespaces [[GH-8192](https://github.com/hashicorp/nomad/issues/8192)]
* build: Updated to Go 1.14.4 [[GH-8172](https://github.com/hashicorp/nomad/issues/9172)]
* server: Added `raft_multiplier` config to tweak Raft related timeouts [[GH-8082](https://github.com/hashicorp/nomad/issues/8082)]

BUG FIXES:

 * cli: Fixed malformed alloc status address list when listing more than 1 address [[GH-8161](https://github.com/hashicorp/nomad/issues/8161)]
 * client: Fixed a bug where stdout/stderr were not properly reopened for community task drivers. [[GH-8155](https://github.com/hashicorp/nomad/issues/8155)]
 * driver/docker: Fixed a bug to set correct value for `memory-swap` when using `memory_hard_limit` [[GH-8153](https://github.com/hashicorp/nomad/issues/8153)]
 * ui: The log streamer will now always follow logs when the current scroll position is the end of the buffer. [[GH-8177](https://github.com/hashicorp/nomad/issues/8177)]
 * ui: The task group detail page no longer makes excessive requests to the allocation and stats endpoints. [[GH-8216](https://github.com/hashicorp/nomad/issues/8216)]
 * ui: Polling endpoints that have yet to be fetched normally works as expected (regression from 0.11.3). [[GH-8207](https://github.com/hashicorp/nomad/issues/8207)]

## 0.11.3 (June 5, 2020)

IMPROVEMENTS:

 * build: Updated to Go 1.14.3 [[GH-7431](https://github.com/hashicorp/nomad/issues/7970)]
 * csi: Return better error messages [[GH-7984](https://github.com/hashicorp/nomad/issues/7984)] [[GH-8030](https://github.com/hashicorp/nomad/issues/8030)]
 * csi: Move volume claim releases out of evaluation workers [[GH-8021](https://github.com/hashicorp/nomad/issues/8021)]
 * csi: Added support for `VolumeContext` and `VolumeParameters` [[GH-7957](https://github.com/hashicorp/nomad/issues/7957)]
 * driver/docker: Added support for `memory_hard_limit` configuration in docker task driver [[GH-2093](https://github.com/hashicorp/nomad/issues/2093)]
 * logging: Remove spurious error log on task shutdown [[GH-8028](https://github.com/hashicorp/nomad/issues/8028)]
 * ui: Added filesystem browsing for allocations [[GH-5871](https://github.com/hashicorp/nomad/pull/7951)]

BUG FIXES:

 * core: Fixed a bug impacting performance of scheduler on a server after it steps down [[GH-8089](https://github.com/hashicorp/nomad/issues/8089)]
 * core: Fixed a bug where new leader may take a long time until it can process requests [[GH-8036](https://github.com/hashicorp/nomad/issues/8036)]
 * core: Fixed a bug where stop_after_client_disconnect could cause the server to become unresponsive [[GH-8098](https://github.com/hashicorp/nomad/issues/8098)
 * core: Fixed a bug where an internal metadata, ClusterID, may not be initialized properly upon a slow server upgrade [[GH-8078](https://github.com/hashicorp/nomad/issues/8078)]
 * api: Fixed a bug where setting connect sidecar task resources could fail [[GH-7993](https://github.com/hashicorp/nomad/issues/7993)]
 * client: Fixed a bug where artifact downloads failed on redirects [[GH-7854](https://github.com/hashicorp/nomad/issues/7854)]
 * csi: Validate empty volume arguments in API. [[GH-8027](https://github.com/hashicorp/nomad/issues/8027)]

## 0.11.2 (May 14, 2020)

FEATURES:
 * **Task dependencies UI**: task lifecycle charts and details

IMPROVEMENTS:

 * core: Added support for a per-group policy to stop tasks when a client is disconnected [[GH-2185](https://github.com/hashicorp/nomad/issues/2185)]
 * core: Allow spreading allocations as an alternative to binpacking [[GH-7810](https://github.com/hashicorp/nomad/issues/7810)]
 * client: Improve AWS CPU performance fingerprinting [[GH-7681](https://github.com/hashicorp/nomad/issues/7681)]
 * csi: Added support for volume secrets [[GH-7923](https://github.com/hashicorp/nomad/issues/7923)]
 * csi: Added periodic garbage collection of plugins and volume claims [[GH-7825](https://github.com/hashicorp/nomad/issues/7825)]
 * csi: Improved performance of volume claim releases by moving work out of scheduler [[GH-7794](https://github.com/hashicorp/nomad/issues/7794)]
 * driver/docker: Added support for custom runtimes [[GH-7932](https://github.com/hashicorp/nomad/pull/7932)]
 * ui: Added ACL-checking to conditionally turn off exec button [[GH-7919](https://github.com/hashicorp/nomad/pull/7919)]
 * ui: CSI searchable volumes and plugins pages [[GH-7895](https://github.com/hashicorp/nomad/issues/7895)]
 * ui: CSI plugins list and etail pages [[GH-7872](https://github.com/hashicorp/nomad/issues/7872)] [[GH-7911](https://github.com/hashicorp/nomad/issues/7911)]
 * ui: CSI volume constraints table [[GH-7872](https://github.com/hashicorp/nomad/issues/7872)]

BUG FIXES:

 * core: job scale status endpoint was returning incorrect counts [[GH-7789](https://github.com/hashicorp/nomad/issues/7789)]
 * core: Fixed bugs related to periodic jobs scheduled during daylight saving transition periods [[GH-7894](https://github.com/hashicorp/nomad/issues/7894)]
 * core: Fixed a bug where scores for allocations were biased toward nodes with resource reservations [[GH-7730](https://github.com/hashicorp/nomad/issues/7730)]
 * api: api.ScalingEvent struct was missing .Count [[GH-7915](https://github.com/hashicorp/nomad/pulls/7915)]
 * api: validate scale count value is not negative [[GH-7902](https://github.com/hashicorp/nomad/issues/7902)]
 * api: autoscaling policies should not be returned for stopped jobs [[GH-7768](https://github.com/hashicorp/nomad/issues/7768)]
 * client: Fixed a bug where an multi-task allocation maybe considered unhealthy if some tasks are slow to start [[GH-7944](https://github.com/hashicorp/nomad/issues/7944)]
 * csi: Fixed checking of volume validation responses from plugins [[GH-7831](https://github.com/hashicorp/nomad/issues/7831)]
 * csi: Fixed counting of healthy and expected plugins after plugin job updates or stops [[GH-7844](https://github.com/hashicorp/nomad/issues/7844)]
 * csi: Added checkpointing to volume claim release to avoid unreleased claims on plugin errors [[GH-7782](https://github.com/hashicorp/nomad/issues/7782)]
 * driver/docker: Fixed a bug preventing garbage collecting unused docker images [[GH-7947](https://github.com/hashicorp/nomad/issues/7947)]
 * jobspec: autoscaling policy block should return a parsing error multiple `policy` blocks are provided [[GH-7716](https://github.com/hashicorp/nomad/issues/7716)]
 * ui: Fixed a bug where exec popup had incorrect URL for jobs where name ≠ id [[GH-7814](https://github.com/hashicorp/nomad/issues/7814)]
 * ui: Fixed a timeout issue where if the log stream request to a client eventually returns but only after the timeout it never gets closed [[GH-7820](https://github.com/hashicorp/nomad/issues/7820)]
 * ui: Setting a namespace on Volumes or Jobs persists that namespace choice when switching to another namespace-away page [[GH-7896](https://github.com/hashicorp/nomad/issues/7896)]
 * ui: Fixed a bug where clicking stdout or stderr when already on that clicked view would pause log streaming [[GH-7820](https://github.com/hashicorp/nomad/issues/7820)]
 * ui: Fixed a race condition that made swithing from stdout to stderr too quickly show an error [[GH-7820](https://github.com/hashicorp/nomad/issues/7820)]
 * ui: Switching namespaces now redirects to Volumes instead of Jobs when on a Storage page [[GH-7896](https://github.com/hashicorp/nomad/issues/7896)]
 * ui: Allocations always report resource reservations based on thier own job version [[GH-7855](https://github.com/hashicorp/nomad/issues/7855)]
 * vault: Fixed a bug where nomad retries revoking tokens indefinitely [[GH-7959](https://github.com/hashicorp/nomad/issues/7959)]

## 0.11.1 (April 22, 2020)

BUG FIXES:

 * core: Fixed a bug that only ran a task `shutdown_delay` if the task had a registered service [[GH-7663](https://github.com/hashicorp/nomad/issues/7663)]
 * core: Fixed a panic when garbage collecting a job with allocations spanning multiple versions [[GH-7758](https://github.com/hashicorp/nomad/issues/7758)]
 * agent: Fixed a bug where http server logs did not honor json log formatting, and reduced http server logging level to Trace [[GH-7748](https://github.com/hashicorp/nomad/issues/7748)]
 * connect: Fixed bugs where some connect parameters would be ignored [[GH-7690](https://github.com/hashicorp/nomad/pull/7690)] [[GH-7684](https://github.com/hashicorp/nomad/pull/7684)]
 * connect: Fixed a bug where an absent connect sidecar_service stanza would trigger panic [[GH-7683](https://github.com/hashicorp/nomad/pull/7683)]
 * connect: Fixed a bug where some connect proxy fields would be dropped from 'job inspect' output [[GH-7397](https://github.com/hashicorp/nomad/issues/7397)]
 * csi: Fixed a panic when claiming a volume for an allocation that was already garbage collected [[GH-7760](https://github.com/hashicorp/nomad/issues/7760)]
 * csi: Fixed a bug where CSI plugins with `NODE_STAGE_VOLUME` capabilities were receiving an incorrect volume ID [[GH-7754](https://github.com/hashicorp/nomad/issues/7754)]
 * driver/docker: Fixed a bug where retrying failed docker creation may in rare cases trigger a panic [[GH-7749](https://github.com/hashicorp/nomad/issues/7749)]
 * scheduler: Fixed a bug in managing allocated devices for a job allocation in in-place update scenarios [[GH-7762](https://github.com/hashicorp/nomad/issues/7762)]
 * vault: Upgrade http2 library to fix Vault API calls that fail with `http2: no cached connection was available` [[GH-7673](https://github.com/hashicorp/nomad/issues/7673)]

## 0.11.0 (April 8, 2020)

FEATURES:
 * **Container Storage Interface [beta]**: Nomad has expanded support
   of stateful workloads through support for CSI plugins.
 * **Exec UI**: an in-browser terminal for connecting to running allocations.
 * **Audit Logging (Enterprise)**: Audit logging support for Nomad
   Enterprise.
 * **Scaling APIs**: new scaling policy API and job scaling APIs to support external autoscalers
 * **Task Dependencies**: introduces `lifecycle` stanza with prestart and sidecar hooks for tasks within a task group


__BACKWARDS INCOMPATIBILITIES:__
 * driver/rkt: The Rkt driver is no longer packaged with Nomad and is instead
   distributed separately as a driver plugin. Further, the Rkt driver codebase
   is now in a separate
   [repository](https://github.com/hashicorp/nomad-driver-rkt).

IMPROVEMENTS:

 * core: Optimized streaming RPCs made between Nomad agents [[GH-7044](https://github.com/hashicorp/nomad/issues/7044)]
 * build: Updated to Go 1.14.1 [[GH-7431](https://github.com/hashicorp/nomad/issues/7431)]
 * consul: Added support for configuring `enable_tag_override` on service stanzas. [[GH-2057](https://github.com/hashicorp/nomad/issues/2057)]
 * client: Updated consul-template library to v0.24.1 - added support for working with consul connect. [Deprecated vault_grace](https://nomadproject.io/guides/upgrade/upgrade-specific/#nomad-0110) [[GH-7170](https://github.com/hashicorp/nomad/pull/7170)]
 * driver/exec: Added `no_pivot_root` option for ramdisk use [[GH-7149](https://github.com/hashicorp/nomad/issues/7149)]
 * jobspec: Added task environment interpolation to `volume_mount` [[GH-7364](https://github.com/hashicorp/nomad/issues/7364)]
 * jobspec: Added support for a per-task restart policy [[GH-7288](https://github.com/hashicorp/nomad/pull/7288)]
 * server: Added minimum quorum check to Autopilot with minQuorum option [[GH-7171](https://github.com/hashicorp/nomad/issues/7171)]
 * connect: Added support for specifying Envoy expose path configurations [[GH-7323](https://github.com/hashicorp/nomad/pull/7323)] [[GH-7396](https://github.com/hashicorp/nomad/pull/7515)]
 * connect: Added support for using Connect with TLS enabled Consul agents [[GH-7602](https://github.com/hashicorp/nomad/pull/7602)]

BUG FIXES:

 * core: Fixed a bug where group network mode changes were not honored [[GH-7414](https://github.com/hashicorp/nomad/issues/7414)]
 * core: Optimized and fixed few bugs in underlying RPC handling [[GH-7044](https://github.com/hashicorp/nomad/issues/7044)] [[GH-7045](https://github.com/hashicorp/nomad/issues/7045)]
 * api: Fixed a panic when canonicalizing a jobspec with an incorrect job type [[GH-7207](https://github.com/hashicorp/nomad/pull/7207)]
 * api: Fixed a bug where calling the node GC or GcAlloc endpoints resulted in an error EOF return on successful requests [[GH-5970](https://github.com/hashicorp/nomad/issues/5970)]
 * api: Fixed a bug where `/client/allocations/...` (e.g. allocation stats) requests may hang in special cases after a leader election [[GH-7370](https://github.com/hashicorp/nomad/issues/7370)]
 * cli: Fixed a bug where `nomad agent -dev` fails on Windows [[GH-7534](https://github.com/hashicorp/nomad/pull/7534)]
 * cli: Fixed a panic when displaying device plugins without stats [[GH-7231](https://github.com/hashicorp/nomad/issues/7231)]
 * cli: Fixed a bug where `alloc exec` command in TLS environments may fail [[GH-7274](https://github.com/hashicorp/nomad/issues/7274)]
 * client: Fixed a panic when running in Debian with `/etc/debian_version` is empty [[GH-7350](https://github.com/hashicorp/nomad/issues/7350)]
 * client: Fixed a bug affecting network detection in environments that mimic the EC2 Metadata API [[GH-7509](https://github.com/hashicorp/nomad/issues/7509)]
 * client: Fixed a bug where a multi-task allocation maybe considered healthy despite a task restarting [[GH-7383](https://github.com/hashicorp/nomad/issues/7383)]
 * consul: Fixed a bug where modified Consul service definitions would not be updated [[GH-6459](https://github.com/hashicorp/nomad/issues/6459)]
 * connect: Fixed a bug where Connect enabled allocation would not stop after promotion [[GH-7540](https://github.com/hashicorp/nomad/issues/7540)]
 * connect: Fixed a bug where restarting a client would prevent Connect enabled allocations from cleaning up properly [[GH-7643](https://github.com/hashicorp/nomad/issues/7643)]
 * driver/docker: Fixed handling of seccomp `security_opts` option [[GH-7554](https://github.com/hashicorp/nomad/issues/7554)]
 * driver/docker: Fixed a bug causing docker containers to use swap memory unexpectedly [[GH-7550](https://github.com/hashicorp/nomad/issues/7550)]
 * scheduler: Fixed a bug where changes to task group `shutdown_delay` were not persisted or displayed in plan output [[GH-7618](https://github.com/hashicorp/nomad/issues/7618)]
 * ui: Fixed handling of multi-byte unicode characters in allocation log view [[GH-7470](https://github.com/hashicorp/nomad/issues/7470)] [[GH-7551](https://github.com/hashicorp/nomad/pull/7551)]

## 0.10.5 (March 24, 2020)

SECURITY:

 * server: Override content-type headers for unsafe content. CVE-2020-10944 [[GH-7468](https://github.com/hashicorp/nomad/issues/7468)]

## 0.10.4 (February 19, 2020)

FEATURES:

 * api: Nomad now supports ability to remotely request /debug/pprof endpoints from a remote agent. [[GH-6841](https://github.com/hashicorp/nomad/issues/6841)]
 * consul/connect: Nomad may now register Consul Connect services when Consul is configured with ACLs enabled [[GH-6701](https://github.com/hashicorp/nomad/issues/6701)]
 * jobspec: Add `shutdown_delay` to task groups so task groups can delay shutdown after deregistering from Consul [[GH-6746](https://github.com/hashicorp/nomad/issues/6746)]

IMPROVEMENTS:

 * Our Windows 32-bit and 64-bit executables for this version and up will be signed with a HashiCorp cert. Windows users will no longer see a warning about an "unknown publisher" when running our software.
 * build: Updated to Go 1.12.16 [[GH-7009](https://github.com/hashicorp/nomad/issues/7009)]
 * cli: Included namespace in output when querying job status [[GH-6912](https://github.com/hashicorp/nomad/issues/6912)]
 * cli: Added option to change the name of the file created by the `nomad init` command [[GH-6520]](https://github.com/hashicorp/nomad/pull/6520)
 * client: Supported AWS EC2 Instance Metadata Service Version 2 (IMDSv2) [[GH-6779](https://github.com/hashicorp/nomad/issues/6779)]
 * consul: Add support for service `canary_meta` [[GH-6690](https://github.com/hashicorp/nomad/pull/6690)]
 * driver/docker: Added a `disable_log_collection` parameter to disable nomad log collection [[GH-6820](https://github.com/hashicorp/nomad/issues/6820)]
 * server: Introduced a `default_scheduler_config` config parameter to seed initial preemption configuration. [[GH-6935](https://github.com/hashicorp/nomad/issues/6935)]
 * scheduler: Removed penalty for allocation's previous node if the allocation did not fail. [[GH-6781](https://github.com/hashicorp/nomad/issues/6781)]
 * scheduler: Reduced logging verbosity during preemption [[GH-6849](https://github.com/hashicorp/nomad/issues/6849)]
 * ui: Updated Run Job button to be conditionally enabled according to ACLs [[GH-5944](https://github.com/hashicorp/nomad/pull/5944)]

BUG FIXES:

 * agent: Fixed a panic when using `nomad monitor` on a client node [[GH-7053](https://github.com/hashicorp/nomad/issues/7053)]
 * agent: Fixed race condition in logging when using `nomad monitor` command [[GH-6872](https://github.com/hashicorp/nomad/issues/6872)]
 * agent: Fixed a bug where `nomad monitor -server-id` only work for a server's name instead of uuid or name [[GH-7015](https://github.com/hashicorp/nomad/issues/7015)]
 * core: Addressed an inconsistency where allocations created prior to 0.9 had missing fields [[GH-6922](https://github.com/hashicorp/nomad/issues/6922)]
 * cli: Fixed a bug where error messages appeared interleaved with help text inconsistently [[GH-6865](https://github.com/hashicorp/nomad/issues/6865)]
 * cli: Fixed a bug where `nomad monitor -node-id` would cause a cli panic when no nodes where found [[GH-6828](https://github.com/hashicorp/nomad/issues/6828)]
 * config: Fixed a bug where agent startup would fail if the `consul.timeout` configuration was set [[GH-6907](https://github.com/hashicorp/nomad/issues/6907)]
 * consul: Fixed a bug where script-based health checks would fail if the service configuration included interpolation [[GH-6916](https://github.com/hashicorp/nomad/issues/6916)]
 * consul/connect: Fixed a bug where Connect-enabled jobs failed to validate when service names used interpolation [[GH-6855](https://github.com/hashicorp/nomad/issues/6855)]
 * drivers: Fixed a bug where exec, java, and raw_exec drivers collected and emited stats every second regardless of the telemetry config [[GH-7043](https://github.com/hashicorp/nomad/issues/7043)]
 * driver/exec: Fixed a bug where systemd cgroup wasn't removed upon a task completion [[GH-6839](https://github.com/hashicorp/nomad/issues/6839)]
 * server: Fixed a deadlock that may occur when server leadership flaps very quickly [[GH-6977](https://github.com/hashicorp/nomad/issues/6977)]
 * scheduler: Fixed a bug that caused evicted allocs on a lost node to be stuck in running [[GH-6902](https://github.com/hashicorp/nomad/issues/6902)]
 * scheduler: Fixed a bug where `nomad job plan/apply` returned errors instead of ignoring system job updates for ineligible nodes. [[GH-6996](https://github.com/hashicorp/nomad/issues/6996)]
 * scheduler: Fixed a bug where canary allocations where not properly stored across servers during deployments [[GH-6975](https://github.com/hashicorp/nomad/pull/6975)]

SECURITY:

 * client: Nomad will no longer pass through the `CONSUL_HTTP_TOKEN` environment variable when launching a task. [[GH-7131](https://github.com/hashicorp/nomad/issues/7131)]

## 0.10.3 (January 29, 2020)

SECURITY:

 * agent: Added unauthenticated connection timeouts and limits to prevent resource exhaustion. CVE-2020-7218 [[GH-7002](https://github.com/hashicorp/nomad/issues/7002)]
 * server: Fixed insufficient validation for role and region for RPC connections when TLS enabled. CVE-2020-7956 [[GH-7003](https://github.com/hashicorp/nomad/issues/7003)]

IMPROVEMENTS:

 * build: Updated to Go 1.12.16

## 0.10.2 (December 4, 2019)

NOTES:

* cli: Our [nomad_0.10.2_darwin_amd64_notarized](https://releases.hashicorp.com/nomad/0.10.2/nomad_0.10.2_darwin_amd64_notarized.zip) release has been signed and notarized according to Apple's requirements. In the future, darwin releases will be signed and notarized with our standard naming convention.

    Prior to this release, MacOS 10.15+ users attempting to run our software may see the error: "'nomad' cannot be opened because the developer cannot be verified." This error affected all MacOS 10.15+ users who downloaded our software directly via web browsers, and was caused by [changes to Apple's third-party software requirements](https://developer.apple.com/news/?id=04102019a).

    MacOS 10.15+ users should plan to upgrade to 0.10.2+.

FEATURES:

 * **Nomad Monitor**: New `nomad monitor` command allows remotely following
   the logs of any Nomad Agent (clients or servers). See
   https://nomadproject.io/docs/commands/monitor.html
 * **Docker Container Cleanup**: Nomad will now automatically remove Docker
   containers for tasks leaked due to Nomad or Docker crashes or bugs.

IMPROVEMENTS:

 * agent: Added support for running under Windows Service Manager [[GH-6220](https://github.com/hashicorp/nomad/issues/6220)]
 * api: Added `StartedAt` field to `Node.DrainStrategy` [[GH-6698](https://github.com/hashicorp/nomad/issues/6698)]
 * api: Added JSON representation of rules to policy endpoint response [[GH-6017](https://github.com/hashicorp/nomad/pull/6017)]
 * api: Update policy endpoint to permit anonymous access [[GH-6021](https://github.com/hashicorp/nomad/issues/6021)]
 * build: Updated to Go 1.12.13 [[GH-6606](https://github.com/hashicorp/nomad/issues/6606)]
 * cli: Show full ID in node and alloc individual status views [[GH-6425](https://github.com/hashicorp/nomad/issues/6425)]
 * client: Enable setting tags on Consul Connect sidecar service [[GH-6448](https://github.com/hashicorp/nomad/issues/6448)]
 * client: Added support for downloading artifacts from Google Cloud Storage [[GH-6692](https://github.com/hashicorp/nomad/pull/6692)]
 * command: Added -tls-server-name flag [[GH-6370](https://github.com/hashicorp/nomad/issues/6370)]
 * command: Added `nomad monitor` command to stream logs at a specified level for debugging [[GH-6499](https://github.com/hashicorp/nomad/issues/6499)]
 * quota: Added support for network bandwidth quota limits in Nomad enterprise

BUG FIXES:

 * core: Ignore `server` config values if `server` is disabled [[GH-6047](https://github.com/hashicorp/nomad/issues/6047)]
 * core: Added `semver` constraint for strict Semver 2.0 version comparisons [[GH-6699](https://github.com/hashicorp/nomad/issues/6699)]
 * core: Fixed server panic caused by a plan evicting and preempting allocs on a node [[GH-6792](https://github.com/hashicorp/nomad/issues/6792)]
 * api: Return a 404 if endpoint not found instead of redirecting to /ui/ [[GH-6658](https://github.com/hashicorp/nomad/issues/6658)]
 * api: Decompress web socket response body if gzipped on error responses [[GH-6650](https://github.com/hashicorp/nomad/issues/6650)]
 * api: Fixed a bug where some FS/Allocation API endpoints didn't return error messages [[GH-6427](https://github.com/hashicorp/nomad/issues/6427)]
 * api: Return 40X status code for failing ACL requests, rather than 500 [[GH-6421](https://github.com/hashicorp/nomad/issues/6421)]
 * cli: Made scoring column orders consistent `nomad alloc status` [[GH-6609](https://github.com/hashicorp/nomad/issues/6609)]
 * cli: Fixed a bug where `nomad alloc exec` fails if stdout is being redirected and not a TTY [[GH-6684](https://github.com/hashicorp/nomad/issues/6684)]
 * cli: Fixed a bug where a cli user may fail to query FS/Allocation API endpoints if they lack `node:read` capability [[GH-6423](https://github.com/hashicorp/nomad/issues/6423)]
 * client: client: Return empty values when host stats fail [[GH-6349](https://github.com/hashicorp/nomad/issues/6349)]
 * client: Fixed a bug where a client may not restart dead internal processes upon client's restart on Windows [[GH-6426](https://github.com/hashicorp/nomad/issues/6426)]
 * consul/connect: Fixed registering multiple Connect-enabled services in the same task group [[GH-6646](https://github.com/hashicorp/nomad/issues/6646)]
 * drivers: Fixed a bug where client may panic if a restored task failed to shutdown cleanly [[GH-6763](https://github.com/hashicorp/nomad/issues/6763)]
 * driver/exec: Fixed a bug where exec tasks can spawn processes that live beyond task lifecycle [[GH-6722](https://github.com/hashicorp/nomad/issues/6722)]
 * driver/docker: Added mechanism for detecting running unexpectedly running docker containers [[GH-6325](https://github.com/hashicorp/nomad/issues/6325)]
 * scheduler: Changes to devices in resource stanza should cause rescheduling [[GH-6644](https://github.com/hashicorp/nomad/issues/6644)]
 * scheduler: Fixed a bug that allowed inplace updates after affinity or spread were changed [[GH-6703](https://github.com/hashicorp/nomad/issues/6703)]
 * ui: Fixed client sorting [[GH-6817](https://github.com/hashicorp/nomad/issues/6817)]
 * vault: Allow overriding implicit Vault version constraint [[GH-6687](https://github.com/hashicorp/nomad/issues/6687)]
 * vault: Supported Vault auth role's new fields, `token_period` and `token_explicit_max_ttl` [[GH-6574](https://github.com/hashicorp/nomad/issues/6574)], [[GH-6580](https://github.com/hashicorp/nomad/issues/6580)]

## 0.10.1 (November 4, 2019)

BUG FIXES:

 * core: Fixed server panic when upgrading from 0.8 -> 0.10 and performing an
   inplace update of an allocation. [[GH-6541](https://github.com/hashicorp/nomad/issues/6541)]
 * api: Fixed panic when submitting Connect-enabled job without using a bridge
   network [[GH-6575](https://github.com/hashicorp/nomad/issues/6575)]
 * client: Fixed client panic when upgrading from 0.8 -> 0.10 and performing an
   inplace update of an allocation. [[GH-6605](https://github.com/hashicorp/nomad/issues/6605)]

## 0.10.0 (October 22, 2019)

FEATURES:
 * **Consul Connect**: Nomad may now register Consul Connect services and
   manages an Envoy proxy sidecar to provide secured service-to-service
   communication.
 * **Network Namespaces**: Task Groups may now define a shared network
   namespace. Each allocation will receive its own network namespace and
   loopback interface. Ports may be forwarded from the host into the network
   namespace.
 * **Host Volumes**: Nomad expanded support of stateful workloads through locally mounted storage volumes.
 * **UI Allocation File Explorer**: Nomad UI enhanced operability with a visual file system explorer for allocations.

IMPROVEMENTS:
 * core: Added rolling deployments for service jobs by default and max_parallel=0 disables deployments [[GH-6191](https://github.com/hashicorp/nomad/pull/6100)]
 * agent: Allowed the job GC interval to be configured [[GH-5978](https://github.com/hashicorp/nomad/issues/5978)]
 * agent: Added `log_level` to be reloaded on SIGHUP [[GH-5996](https://github.com/hashicorp/nomad/pull/5996)]
 * api: Added follow parameter to file streaming endpoint to support older browsers [[GH-6049](https://github.com/hashicorp/nomad/issues/6049)]
 * client: Upgraded `go-getter` to support GCP links [[GH-6215](https://github.com/hashicorp/nomad/pull/6215)]
 * client: Remove consul service stanza from `job init --short` jobspec [[GH-6179](https://github.com/hashicorp/nomad/issues/6179)]
 * drivers: Exposed namespace as `NOMAD_NAMESPACE` environment variable in running tasks [[GH-6192](https://github.com/hashicorp/nomad/pull/6192)]
 * metrics: Added job status (pending, running, dead) metrics [[GH-6003](https://github.com/hashicorp/nomad/issues/6003)]
 * metrics: Added status and scheduling ability to client metrics [[GH-6130](https://github.com/hashicorp/nomad/issues/6130)]
 * server: Added an option to configure job GC interval [[GH-5978](https://github.com/hashicorp/nomad/issues/5978)]
 * ui: Added allocation filesystem explorer [[GH-5871](https://github.com/hashicorp/nomad/pull/5871)]
 * ui: Added creation time to evaluations table [[GH-6050](https://github.com/hashicorp/nomad/pull/6050)]

BUG FIXES:

 * cli: Fixed `nomad run ...` on Windows so it works with unprivileged accounts [[GH-6009](https://github.com/hashicorp/nomad/issues/6009)]
 * client: Fixed a bug in client fingerprinting on 32-bit nodes [[GH-6239](https://github.com/hashicorp/nomad/issues/6239)]
 * client: Fixed a bug where completed allocations may re-run after client restart [[GH-6216](https://github.com/hashicorp/nomad/issues/6216)]
 * client: Fixed failure to start if another client is already running with the same data directory [[GH-6348](https://github.com/hashicorp/nomad/pull/6348)]
 * client: Fixed a panic that may occur when an `nomad alloc exec` is initiated while process is terminating [[GH-6065](https://github.com/hashicorp/nomad/issues/6065)]
 * devices: Fixed a bug causing CPU usage spike when a device is detected [[GH-6201](https://github.com/hashicorp/nomad/issues/6201)]
 * drivers: Allowd user-defined environment variable keys to contain dashes [[GH-6080](https://github.com/hashicorp/nomad/issues/6080)]
 * driver/docker: Set gc image_delay default to 3 minutes [[GH-6078](https://github.com/hashicorp/nomad/pull/6078)]
 * driver/docker: Improved docker driver handling of container creation or starting failures [[GH-6326](https://github.com/hashicorp/nomad/issues/6326)], [[GH-6346](https://github.com/hashicorp/nomad/issues/6346)]
 * ui: Fixed a bug where the allocation log viewer would render HTML or hide content that matched XML syntax [[GH-6048](https://github.com/hashicorp/nomad/issues/6048)]
 * ui: Fixed a bug where allocation log viewer doesn't show all content in Firefox [[GH-6466](https://github.com/hashicorp/nomad/issues/6466)]
 * ui: Fixed navigation via clicking recent allocation row [[GH-6087](https://github.com/hashicorp/nomad/pull/6087)]
 * ui: Fixed a bug where the allocation log viewer would render HTML or hide content that matched XML syntax [[GH-6048](https://github.com/hashicorp/nomad/issues/6048)]
 * ui: Fixed a bug where allocation log viewer doesn't show all content in Firefox [[GH-6466](https://github.com/hashicorp/nomad/issues/6466)]

## 0.9.7 (December 4, 2019)

BUG FIXES:

 * core: Fixed server panic caused by a plan evicting and preempting allocs on a node [[GH-6792](https://github.com/hashicorp/nomad/issues/6792)]

## 0.9.6 (October 7, 2019)

SECURITY:

 * core: Redacted replication token in agent/self API endpoint.  The replication token is a management token that can be used for further privilege escalation. CVE-2019-12741 [[GH-6430](https://github.com/hashicorp/nomad/issues/6430)]
 * core: Fixed a bug where a user may start raw_exec task on clients despite driver being disabled. CVE-2019-15928 [[GH-6227](https://github.com/hashicorp/nomad/issues/6227)] [[GH-6431](https://github.com/hashicorp/nomad/issues/6431)]
 * enterprise/acl: Fix ACL access checks in Nomad Enterprise where users may query allocation information and perform lifecycle actions in namespaces they are not authorized to. CVE-2019-16742 [[GH-6432](https://github.com/hashicorp/nomad/issues/6432)]

IMPROVEMENTS:

 * client: Reduced memory footprint of nomad logging and executor processes [[GH-6341](https://github.com/hashicorp/nomad/issues/6341)]

BUG FIXES:

 * core: Fixed a bug where scheduler may schedule an allocation on a node without required drivers [[GH-6227](https://github.com/hashicorp/nomad/issues/6227)]
 * client: Fixed a bug where completed allocations may re-run after client restart [[GH-6216](https://github.com/hashicorp/nomad/issues/6216)] [[GH-6207](https://github.com/hashicorp/nomad/issues/6207)]
 * devices: Fixed a bug causing CPU usage spike when a device is detected [[GH-6201](https://github.com/hashicorp/nomad/issues/6201)]
 * drivers: Fixed port mapping for docker and qemu drivers [[GH-6251](https://github.com/hashicorp/nomad/pull/6251)]
 * drivers/docker: Fixed a case where a `nomad alloc exec` would never time out [[GH-6144](https://github.com/hashicorp/nomad/pull/6144)]
 * ui: Fixed a bug where allocation log viewer doesn't show all content. [[GH-6048](https://github.com/hashicorp/nomad/issues/6048)]

## 0.9.5 (21 August 2019)

SECURITY:

 * client/template: Fix security vulnerabilities associated with task template rendering (CVE-2019-14802), introduced in Nomad 0.5.0 [[GH-6055](https://github.com/hashicorp/nomad/issues/6055)] [[GH-6075](https://github.com/hashicorp/nomad/issues/6075)]
 * client/artifact: Fix a privilege escalation in the `exec` driver exploitable by artifacts with setuid permissions (CVE-2019-14803) [[GH-6176](https://github.com/hashicorp/nomad/issues/6176)]

__BACKWARDS INCOMPATIBILITIES:__

 * client/template: When rendering a task template, only task environment variables are included by default. [[GH-6055](https://github.com/hashicorp/nomad/issues/6055)]
 * client/template: When rendering a task template, the `plugin` function is no longer permitted by default and will raise an error. [[GH-6075](https://github.com/hashicorp/nomad/issues/6075)]
 * client/template: When rendering a task template, path parameters for the `file` function will be restricted to the task directory by default. Relative paths or symlinks that point outside the task directory will raise an error. [[GH-6075](https://github.com/hashicorp/nomad/issues/6075)]

IMPROVEMENTS:
 * core: Added create and modify timestamps to evaluations [[GH-5881](https://github.com/hashicorp/nomad/pull/5881)]

BUG FIXES:
 * api: Fixed job region to default to client node region if none provided [[GH-6064](https://github.com/hashicorp/nomad/pull/6064)]
 * ui: Fixed links containing IPv6 addresses to include required square brackets [[GH-6007](https://github.com/hashicorp/nomad/pull/6007)]
 * vault: Fix deadlock when reloading server Vault configuration [[GH-6082](https://github.com/hashicorp/nomad/issues/6082)]

## 0.9.4 (July 30, 2019)

IMPROVEMENTS:
 * api: Inferred content type of file in alloc filesystem stat endpoint [[GH-5907](https://github.com/hashicorp/nomad/issues/5907)]
 * api: Used region from job hcl when not provided as query parameter in job registration and plan endpoints [[GH-5664](https://github.com/hashicorp/nomad/pull/5664)]
 * core: Deregister nodes in batches rather than one at a time [[GH-5784](https://github.com/hashicorp/nomad/pull/5784)]
 * core: Removed deprecated upgrade path code pertaining to older versions of Nomad [[GH-5894](https://github.com/hashicorp/nomad/issues/5894)]
 * core: System jobs that fail because of resource availability are retried when resources are freed [[GH-5900](https://github.com/hashicorp/nomad/pull/5900)]
 * core: Support reloading log level in agent via SIGHUP [[GH-5996](https://github.com/hashicorp/nomad/issues/5996)]
 * client: Improved task event display message to include kill time out [[GH-5943](https://github.com/hashicorp/nomad/issues/5943)]
 * client: Removed extraneous information to improve formatting for hcl parsing error messages [[GH-5972](https://github.com/hashicorp/nomad/pull/5972)]
 * driver/docker: Added logging defaults to use json-file log driver with log rotation [[GH-5846](https://github.com/hashicorp/nomad/pull/5846)]
 * metrics: Added namespace label as appropriate to metrics [[GH-5847](https://github.com/hashicorp/nomad/issues/5847)]
 * ui: Added page titles [[GH-5924](https://github.com/hashicorp/nomad/pull/5924)]
 * ui: Added buttons to copy client and allocation UUIDs [[GH-5926](https://github.com/hashicorp/nomad/pull/5926)]
 * ui: Moved client status, draining, and eligibility fields into single state column [[GH-5789](https://github.com/hashicorp/nomad/pull/5789)]

BUG FIXES:

 * core: Ensure plans are evaluated against a new enough snapshot index [[GH-5791](https://github.com/hashicorp/nomad/issues/5791)]
 * core: Handle error case when attempting to stop a non-existent allocation [[GH-5865](https://github.com/hashicorp/nomad/issues/5865)]
 * core: Improved job spec parsing error messages for variable interpolation failures [[GH-5844](https://github.com/hashicorp/nomad/issues/5844)]
 * core: Fixed a bug where nomad log and exec requests may time out or fail in tls enabled clusters [[GH-5954](https://github.com/hashicorp/nomad/issues/5954)].
 * client: Fixed a bug where consul service health checks may flap on client restart [[GH-5837](https://github.com/hashicorp/nomad/issues/5837)]
 * client: Fixed a bug where too many check-based restarts would deadlock the client [[GH-5975](https://github.com/hashicorp/nomad/issues/5975)]
 * client: Fixed a bug where successfully completed tasks may restart on client restart [[GH-5890](https://github.com/hashicorp/nomad/issues/5890)]
 * client: Fixed a bug where stats of external driver plugins aren't collected on plugin restart [[GH-5948](https://github.com/hashicorp/nomad/issues/5948)]
 * client: Fixed an issue where an alloc remains in pending state if nomad fails to create alloc directory [[GH-5905](https://github.com/hashicorp/nomad/issues/5905)]
 * client: Fixed an issue where client may kill running allocs if the client and the leader are restarting simultaneously [[GH-5906](//github.com/hashicorp/nomad/issues/5906)]
 * client: Fixed regression that prevented registering multiple services with the same name but different ports in Consul correctly [[GH-5829](https://github.com/hashicorp/nomad/issues/5829)]
 * client: Fixed a race condition when performing local task restarts that would result in incorrect task not found errors on Windows [[GH-5899](https://github.com/hashicorp/nomad/pull/5889)]
 * client: Reduce CPU usage on clients running many tasks on Linux [[GH-5951](https://github.com/hashicorp/nomad/pull/5951)]
 * client: Updated consul-template dependency to address issue with anonymous requests [[GH-5976](https://github.com/hashicorp/nomad/issues/5976)]
 * driver: Fixed an issue preventing local task restarts on Windows [[GH-5864](https://github.com/hashicorp/nomad/pull/5864)]
 * driver: Fixed an issue preventing external driver plugins from launching executor process [[GH-5726](https://github.com/hashicorp/nomad/issues/5726)]
 * driver/docker: Fixed a bug mounting relative paths on Windows [[GH-5811](https://github.com/hashicorp/nomad/issues/5811)]
 * driver/exec: Upgraded libcontainer dependency to avoid zombie `runc:[1:CHILD]]` processes [[GH-5851](https://github.com/hashicorp/nomad/issues/5851)]
 * metrics: Added metrics for raft and state store indexes. [[GH-5841](https://github.com/hashicorp/nomad/issues/5841)]
 * metrics: Upgrade prometheus client to avoid label conflicts [[GH-5850](https://github.com/hashicorp/nomad/issues/5850)]
 * ui: Fixed ability to click sort arrow to change sort direction [[GH-5833](https://github.com/hashicorp/nomad/pull/5833)]

## 0.9.3 (June 12, 2019)

BUG FIXES:

 * core: Fixed a panic that occurs if a job is updated with new task groups [[GH-5805](https://github.com/hashicorp/nomad/issues/5805)]
 * core: Update node's `StatusUpdatedAt` when node drain or eligibility changes [[GH-5746](https://github.com/hashicorp/nomad/issues/5746)]
 * core: Fixed a panic that may occur when preempting jobs for network resources [[GH-5794](https://github.com/hashicorp/nomad/issues/5794)]
 * core: Fixed a config parsing issue when client metadata contains a boolean value [[GH-5802](https://github.com/hashicorp/nomad/issues/5802)]
 * core: Fixed a config parsing issue where consul, vault, and autopilot stanzas break when using a config directory [[GH-5817](https://github.com/hashicorp/nomad/issues/5817)]
 * api: Allow sumitting alloc restart requests with an empty body [[GH-5823](https://github.com/hashicorp/nomad/pull/5823)]
 * client: Fixed an issue where task restart attempts is not honored properly [[GH-5737](https://github.com/hashicorp/nomad/issues/5737)]
 * client: Fixed a panic that occurs when a 0.9.2 client is running with 0.8 nomad servers [[GH-5812](https://github.com/hashicorp/nomad/issues/5812)]
 * client: Fixed an issue with cleaning up consul service registration entries when tasks fail to start. [[GH-5821](https://github.com/hashicorp/nomad/pull/5821)]

## 0.9.2 (June 5, 2019)

SECURITY:

 * driver/exec: Fix privilege escalation issue introduced in Nomad 0.9.0.  In
   Nomad 0.9.0 and 0.9.1, exec tasks by default run as `nobody` but with
   elevated capabilities, allowing tasks to perform privileged linux operations
   and potentially escalate permissions. (CVE-2019-12618)
   [[GH-5728](https://github.com/hashicorp/nomad/pull/5728)]

__BACKWARDS INCOMPATIBILITIES:__

 * api: The `api` package removed `Config.SetTimeout` and `Config.ConfigureTLS` functions, intended
   to be used internally only. [[GH-5275](https://github.com/hashicorp/nomad/pull/5275)]
 * api: The [job deployments](https://www.nomadproject.io/api/jobs.html#list-job-deployments) endpoint
   now filters out deployments associated with older instances of the job. This can happen if jobs are
   purged and recreated with the same id. To get all deployments irrespective of creation time, add
   `all=true`. The `nomad job deployment`CLI also defaults to doing this filtering. [[GH-5702](https://github.com/hashicorp/nomad/issues/5702)]
 * client: The format of service IDs in Consul has changed. If you rely upon
   Nomad's service IDs (*not* service names; those are stable), you will need
   to update your code.  [[GH-5536](https://github.com/hashicorp/nomad/pull/5536)]
 * client: The format of check IDs in Consul has changed. If you rely upon
   Nomad's check IDs you will need to update your code.  [[GH-5536](https://github.com/hashicorp/nomad/pull/5536)]
 * client: On startup a client will reattach to running tasks as before but
   will not restart exited tasks. Exited tasks will be restarted only after the
   client has reestablished communication with servers. System jobs will always
   be restarted. [[GH-5669](https://github.com/hashicorp/nomad/pull/5669)]

FEATURES:

 * core: Add `nomad alloc stop` command to reschedule allocs [[GH-5512](https://github.com/hashicorp/nomad/pull/5512)]
 * core: Add `nomad alloc signal` command to signal allocs and tasks [[GH-5515](https://github.com/hashicorp/nomad/pull/5515)]
 * core: Add `nomad alloc restart` command to restart allocs and tasks [[GH-5502](https://github.com/hashicorp/nomad/pull/5502)]
 * code: Add `nomad alloc exec` command for debugging and running commands in a alloc [[GH-5632](https://github.com/hashicorp/nomad/pull/5632)]
 * core/enterprise: Preemption capabilities for batch and service jobs
 * ui: Preemption reporting everywhere where allocations are shown and as part of the plan step of job submit [[GH-5594](https://github.com/hashicorp/nomad/issues/5594)]
 * ui: Ability to search clients list by class, status, datacenter, or eligibility flags [[GH-5318](https://github.com/hashicorp/nomad/issues/5318)]
 * ui: Ability to search jobs list by type, status, datacenter, or prefix [[GH-5236](https://github.com/hashicorp/nomad/issues/5236)]
 * ui: Ability to stop and restart allocations [[GH-5734](https://github.com/hashicorp/nomad/issues/5734)]
 * ui: Ability to restart tasks [[GH-5734](https://github.com/hashicorp/nomad/issues/5734)]
 * vault: Add initial support for Vault namespaces [[GH-5520](https://github.com/hashicorp/nomad/pull/5520)]

IMPROVEMENTS:

 * core: Add `-verbose` flag to `nomad status` wrapper command [[GH-5516](https://github.com/hashicorp/nomad/pull/5516)]
 * core: Add ability to filter job deployments by most recent version of job [[GH-5702](https://github.com/hashicorp/nomad/issues/5702)]
 * core: Add node name to output of `nomad node status` command in verbose mode [[GH-5224](https://github.com/hashicorp/nomad/pull/5224)]
 * core: Reduce the size of the raft transaction for plans by only sending fields updated by the plan applier [[GH-5602](https://github.com/hashicorp/nomad/pull/5602)]
 * core: Add job update `auto_promote` flag, which causes deployments to promote themselves when all canaries become healthy [[GH-5719](https://github.com/hashicorp/nomad/pull/5719)]
 * api: Support configuring `http.Client` used by golang `api` package [[GH-5275](https://github.com/hashicorp/nomad/pull/5275)]
 * api: Add preemption related fields to API results that return an allocation list. [[GH-5580](https://github.com/hashicorp/nomad/pull/5580)]
 * api: Add additional config options to scheduler configuration endpoint to disable preemption [[GH-5628](https://github.com/hashicorp/nomad/issues/5628)]
 * cli: Add acl token list command [[GH-5557](https://github.com/hashicorp/nomad/issues/5557)]
 * client: Reduce unnecessary lost nodes on server failure [[GH-5654](https://github.com/hashicorp/nomad/issues/5654)]
 * client: Canary Promotion no longer causes services registered in Consul to become unhealthy [[GH-4566](https://github.com/hashicorp/nomad/issues/4566)]
 * client: Allow use of maintenance mode and externally registered checks against Nomad-registered consul services [[GH-4537](https://github.com/hashicorp/nomad/issues/4537)]
 * driver/exec: Fixed an issue causing large memory consumption for light processes [[GH-5437](https://github.com/hashicorp/nomad/pull/5437)]
 * telemetry: Add `client.allocs.memory.allocated` metric to expose allocated task memory in bytes. [[GH-5492](https://github.com/hashicorp/nomad/issues/5492)]
 * ui: Colored log support [[GH-5620](https://github.com/hashicorp/nomad/issues/5620)]
 * ui: Upgraded from Ember 2.18 to 3.4 [[GH-5544](https://github.com/hashicorp/nomad/issues/5544)]
 * ui: Replace XHR cancellation by URL with XHR cancellation by token [[GH-5721](https://github.com/hashicorp/nomad/issues/5721)]

BUG FIXES:

 * core: Fixed accounting of allocated resources in metrics. [[GH-5637](https://github.com/hashicorp/nomad/issues/5637)]
 * core: Fixed disaster recovering with raft 3 protocol peers.json [[GH-5629](https://github.com/hashicorp/nomad/issues/5629)], [[GH-5651](https://github.com/hashicorp/nomad/issues/5651)]
 * core: Fixed a panic that may occur when preempting service jobs [[GH-5545](https://github.com/hashicorp/nomad/issues/5545)]
 * core: Fixed an edge case that caused division by zero when computing spread score [[GH-5713](https://github.com/hashicorp/nomad/issues/5713)]
 * core: Change configuration parsing to use the HCL library's decode, improving JSON support [[GH-1290](https://github.com/hashicorp/nomad/issues/1290)]
 * core: Fix a case where non-leader servers would have an ever growing number of waiting evaluations [[GH-5699](https://github.com/hashicorp/nomad/pull/5699)]
 * cli: Fix output and exit status for system jobs with constraints [[GH-2381](https://github.com/hashicorp/nomad/issues/2381)] and [[GH-5169](https://github.com/hashicorp/nomad/issues/5169)]
 * client: Fix network fingerprinting to honor manual configuration [[GH-2619](https://github.com/hashicorp/nomad/issues/2619)]
 * client: Job validation now checks that the datacenter field does not contain empty strings [[GH-5665](https://github.com/hashicorp/nomad/pull/5665)]
 * client: Fix network port mapping  related environment variables when running with Nomad 0.8 servers [[GH-5587](https://github.com/hashicorp/nomad/issues/5587)]
 * client: Fix issue with terminal state deployments being modified when allocation subsequently fails [[GH-5645](https://github.com/hashicorp/nomad/issues/5645)]
 * driver/docker: Fix regression around image GC [[GH-5768](https://github.com/hashicorp/nomad/issues/5768)]
 * metrics: Fixed stale metrics [[GH-5540](https://github.com/hashicorp/nomad/issues/5540)]
 * vault: Fix renewal time to be 1/2 lease duration with jitter [[GH-5479](https://github.com/hashicorp/nomad/issues/5479)]

## 0.9.1 (April 29, 2019)

BUG FIXES:

* core: Fix bug with incorrect metrics on pending allocations [[GH-5541](https://github.com/hashicorp/nomad/pull/5541)]
* client: Fix issue with recovering from logmon failures [[GH-5577](https://github.com/hashicorp/nomad/pull/5577)], [[GH-5616](https://github.com/hashicorp/nomad/pull/5616)]
* client: Fix deadlock on client startup after reboot [[GH-5568](https://github.com/hashicorp/nomad/pull/5568)]
* client: Fix issue with node registration where newly registered nodes would not run system jobs [[GH-5585](https://github.com/hashicorp/nomad/pull/5585)]
* driver/docker: Fix regression around volume handling [[GH-5572](https://github.com/hashicorp/nomad/pull/5572)]
* driver/docker: Fix regression in which logs aren't collected for docker container with `tty` set to true [[GH-5609](https://github.com/hashicorp/nomad/pull/5609)]
* driver/exec: Fix an issue where raw_exec and exec processes are leaked when nomad agent is restarted [[GH-5598](https://github.com/hashicorp/nomad/pull/5598)]

## 0.9.0 (April 9, 2019)

__BACKWARDS INCOMPATIBILITIES:__

 * core: Drop support for CentOS/RHEL 6. glibc >= 2.14 is required.
 * core: Switch to structured logging using
   [go-hclog](https://github.com/hashicorp/go-hclog). If you have tooling that
   parses Nomad's logs, the format of logs has changed and your tools may need
   updating.
 * core: IOPS as a resource is now deprecated
   [[GH-4970](https://github.com/hashicorp/nomad/issues/4970)]. Nomad continues
   to parse IOPS in jobs to allow job authors time to remove iops from their
   jobs.
 * core: Allow the != constraint to match against keys that do not exist [[GH-4875](https://github.com/hashicorp/nomad/pull/4875)]
 * client: Task config validation is more strict in 0.9. For example unknown
   parameters in stanzas under the task config were ignored in previous
   versions but in 0.9 this will cause a task failure.
 * client: Task config interpolation requires names to be valid identifiers
   (`node.region` or `NOMAD_DC`). Interpolating other variables requires a new
   indexing syntax: `env[".invalid.identifier."]`. [[GH-4843](https://github.com/hashicorp/nomad/issues/4843)]
 * client: Node metadata variables must have valid identifiers, whether
   specified in the config file (`client.meta` stanza) or on the command line
   (`-meta`). [[GH-5158](https://github.com/hashicorp/nomad/pull/5158)]
 * driver/lxc: The LXC driver is no longer packaged with Nomad and is instead
   distributed separately as a driver plugin. Further, the LXC driver codebase
   is now in a separate
   [repository](https://github.com/hashicorp/nomad-driver-lxc). If you are using
   LXC, please follow the 0.9.0 upgrade guide as you will have to install the
   LXC driver before conducting an in-place upgrade to Nomad 0.9.0 [[GH-5162](https://github.com/hashicorp/nomad/issues/5162)]

FEATURES:

 * **Affinities and Spread**: Jobs may now specify affinities towards certain
   node attributes. Affinities act as soft constraints, and inform the
   scheduler that the job has a preference for certain node properties. The new
   spread stanza informs the scheduler that allocations should be spread across a
   specific property such as datacenter or availability zone. This is useful to
   increase failure tolerance of critical applications.
 * **System Job Preemption**: System jobs may now preempt lower priority
   allocations. The ability to place system jobs on all targeted nodes is
   critical since system jobs often run applications that provide services for
   all allocations on the node.
 * **Driver Plugins**: Nomad now supports task drivers as plugins. Driver
   plugins operate the same as built-in drivers and can be developed and
   distributed independently from Nomad.
 * **Device Plugins**: Nomad now supports scheduling and mounting devices via
   device plugins. Device plugins expose hardware devices such as GPUs to Nomad
   and instruct the client on how to make them available to tasks. Device
   plugins can expose the health of devices, the devices attributes, and device
   usage statistics. Device plugins can be developed and distributed
   independently from Nomad.
 * **Nvidia GPU Device Plugin**: Nomad builds-in a Nvidia GPU device plugin to
   add out-of-the-box support for scheduling Nvidia GPUs.
 * **Client Refactor**: Major focus has been put in this release to refactor the
   Nomad Client codebase. The goal of the refactor has been to make the
   codebase more modular to increase developer velocity and testability.
 * **Mobile UI Views:** The side-bar navigation, breadcrumbs, and various other page
   elements are now responsively resized and repositioned based on your browser size.
 * **Job Authoring from the UI:** It is now possible to plan and submit new jobs, edit
   existing jobs, stop and start jobs, and promote canaries all from the UI.
 * **Improved Stat Tracking in UI:** The client detail, allocation detail, and task
   detail pages now have line charts that plot CPU and Memory usage changes over time.
 * **Structured Logging**: Nomad now uses structured logging with the ability to
   output logs in a JSON format.

IMPROVEMENTS:

 * core: Added advertise address to client node meta data [[GH-4390](https://github.com/hashicorp/nomad/issues/4390)]
 * core: Added support for specifying node affinities. Affinities allow job operators to specify weighted placement preferences according to different node attributes [[GH-4512](https://github.com/hashicorp/nomad/issues/4512)]
 * core: Added support for spreading allocations across a specific attribute. Operators can specify spread target percentages across failure domains such as datacenter or rack [[GH-4512](https://github.com/hashicorp/nomad/issues/4512)]
 * core: Added preemption support for system jobs. System jobs can now preempt other jobs of lower priority. See [preemption](https://www.nomadproject.io/docs/internals/scheduling/preemption.html) for more details. [[GH-4794](https://github.com/hashicorp/nomad/pull/4794)]
 * acls: Allow support for using globs in namespace definitions [[GH-4982](https://github.com/hashicorp/nomad/pull/4982)]
 * agent: Support JSON log output [[GH-5173](https://github.com/hashicorp/nomad/issues/5173)]
 * api: Reduced api package dependencies [[GH-5213](https://github.com/hashicorp/nomad/pull/5213)]
 * client: Extend timeout to 60 seconds for Windows CPU fingerprinting [[GH-4441](https://github.com/hashicorp/nomad/pull/4441)]
 * client: Refactor client to support plugins and improve state handling [[GH-4792](https://github.com/hashicorp/nomad/pull/4792)]
 * client: Updated consul-template library to pick up recent fixes and improvements[[GH-4885](https://github.com/hashicorp/nomad/pull/4885)]
 * client: When retrying a failed artifact, do not download any successfully downloaded artifacts again [[GH-5322](https://github.com/hashicorp/nomad/issues/5322)]
 * client: Added service metadata tag that enables the Consul UI to show a Nomad icon for services registered by Nomad [[GH-4889](https://github.com/hashicorp/nomad/issues/4889)]
 * cli: Added support for coloured output on Windows [[GH-5342](https://github.com/hashicorp/nomad/pull/5342)]
 * driver/docker: Rename Logging `type` to `driver` [[GH-5372](https://github.com/hashicorp/nomad/pull/5372)]
 * driver/docker: Support logs when using Docker for Mac [[GH-4758](https://github.com/hashicorp/nomad/issues/4758)]
 * driver/docker: Added support for specifying `storage_opt` in the Docker driver [[GH-4908](https://github.com/hashicorp/nomad/pull/4908)]
 * driver/docker: Added support for specifying `cpu_cfs_period` in the Docker driver [[GH-4462](https://github.com/hashicorp/nomad/pull/4462)]
 * driver/docker: Added support for setting bind and tmpfs mounts in the Docker driver [[GH-4924](https://github.com/hashicorp/nomad/pull/4924)]
 * driver/docker: Report container images with user friendly name rather than underlying image ID [[GH-4926](https://github.com/hashicorp/nomad/pull/4926)]
 * driver/docker: Add support for collecting stats on Windows [[GH-5355](https://github.com/hashicorp/nomad/pull/5355)]
   drivers/docker: Report docker driver as undetected before first connecting to the docker daemon [[GH-5362](https://github.com/hashicorp/nomad/pull/5362)]
 * drivers: Added total memory usage to task resource metrics [[GH-5190](https://github.com/hashicorp/nomad/pull/5190)]
 * server/rpc: Reduce logging when undergoing temporary network errors such as hitting file descriptor limits [[GH-4974](https://github.com/hashicorp/nomad/issues/4974)]
 * server/vault: Tweaked logs to better identify vault connection errors [[GH-5228](https://github.com/hashicorp/nomad/pull/5228)]
 * server/vault: Added Vault token expiry info in `nomad status` CLI, and some improvements to token refresh process [[GH-4817](https://github.com/hashicorp/nomad/pull/4817)]
 * telemetry: All client metrics include a new `node_class` tag [[GH-3882](https://github.com/hashicorp/nomad/issues/3882)]
 * telemetry: Added new tags with value of child job id and parent job id for parameterized and periodic jobs [[GH-4392](https://github.com/hashicorp/nomad/issues/4392)]
 * ui: Improved JSON editor [[GH-4541](https://github.com/hashicorp/nomad/issues/4541)]
 * ui: Mobile friendly views [[GH-4536](https://github.com/hashicorp/nomad/issues/4536)]
 * ui: Filled out the styleguide [[GH-4468](https://github.com/hashicorp/nomad/issues/4468)]
 * ui: Support switching regions [[GH-4572](https://github.com/hashicorp/nomad/issues/4572)]
 * ui: Canaries can now be promoted from the UI [[GH-4616](https://github.com/hashicorp/nomad/issues/4616)]
 * ui: Stopped jobs can be restarted from the UI [[GH-4615](https://github.com/hashicorp/nomad/issues/4615)]
 * ui: Support widescreen format in alloc logs view [[GH-5400](https://github.com/hashicorp/nomad/pull/5400)]
 * ui: Gracefully handle errors from the stats end points [[GH-4833](https://github.com/hashicorp/nomad/issues/4833)]
 * ui: Added links to Jobs and Clients from the error page template [[GH-4850](https://github.com/hashicorp/nomad/issues/4850)]
 * ui: Jobs can be authored, planned, submitted, and edited from the UI [[GH-4600](https://github.com/hashicorp/nomad/issues/4600)]
 * ui: Display recent allocations on job page and introduce allocation tab [[GH-4529](https://github.com/hashicorp/nomad/issues/4529)]
 * ui: Refactored breadcrumbs and adjusted the breadcrumb paths on each page [[GH-4458](https://github.com/hashicorp/nomad/issues/4458)]
 * ui: Switching namespaces in the UI will now always "reset" back to the jobs list page [[GH-4533](https://github.com/hashicorp/nomad/issues/4533)]
 * ui: CPU and Memory metrics are plotted over time during a session in line charts on node detail, allocation detail, and task detail pages [[GH-4661](https://github.com/hashicorp/nomad/issues/4661)], [[GH-4718](https://github.com/hashicorp/nomad/issues/4718)], [[GH-4727](https://github.com/hashicorp/nomad/issues/4727)]

BUG FIXES:

 * core: Removed some GPL code inadvertently added for macOS support [[GH-5202](https://github.com/hashicorp/nomad/pull/5202)]
 * core: Fix an issue where artifact checksums containing interpolated variables failed validation [[GH-4810](https://github.com/hashicorp/nomad/pull/4819)]
 * core: Fix an issue where job summaries for parent dispatch/periodic jobs were not being computed correctly [[GH-5205](https://github.com/hashicorp/nomad/pull/5205)]
 * core: Fix an issue where a canary allocation with a deployment no longer in the state store caused a panic [[GH-5259](https://github.com/hashicorp/nomad/pull/5259)
 * client: Fix an issue reloading the client config [[GH-4730](https://github.com/hashicorp/nomad/issues/4730)]
 * client: Fix an issue where driver attributes are not updated in node API responses if they change after after startup [[GH-4984](https://github.com/hashicorp/nomad/pull/4984)]
 * driver/docker: Fix a path traversal issue where mounting paths outside alloc dir might be possible despite `docker.volumes.enabled` set to false [[GH-4983](https://github.com/hashicorp/nomad/pull/4983)]
 * driver/raw_exec: Fix an issue where tasks that used an interpolated command in driver configuration would not start [[GH-4813](https://github.com/hashicorp/nomad/pull/4813)]
 * drivers: Fix a bug where exec and java drivers get reported as detected and healthy when nomad is not running as root and without cgroup support
 * quota: Fixed a bug in Nomad enterprise where quota specifications were not being replicated to non authoritative regions correctly.
 * scheduler: When dequeueing evals ensure workers wait to the proper Raft index [[GH-5381](https://github.com/hashicorp/nomad/issues/5381)]
 * scheduler: Allow schedulers to handle evaluations that are created due to previous evaluation failures [[GH-4712](https://github.com/hashicorp/nomad/issues/4712)]
 * server/api: Fixed bug when trying to route to a down node [[GH-5261](https://github.com/hashicorp/nomad/pull/5261)]
 * server/vault: Fixed bug in Vault token renewal that could panic on a malformed Vault response [[GH-4904](https://github.com/hashicorp/nomad/issues/4904)], [[GH-4937](https://github.com/hashicorp/nomad/pull/4937)]
 * template: Fix parsing of environment templates when destination path is interpolated [[GH-5253](https://github.com/hashicorp/nomad/issues/5253)]
 * ui: Fixes for viewing objects that contain dots in their names [[GH-4994](https://github.com/hashicorp/nomad/issues/4994)]
 * ui: Correctly labeled certain classes of unknown errors as 404 errors [[GH-4841](https://github.com/hashicorp/nomad/issues/4841)]
 * ui: Fixed an issue where searching while viewing a paginated table could display no results [[GH-4822](https://github.com/hashicorp/nomad/issues/4822)]
 * ui: Fixed an issue where the task group breadcrumb didn't always include the namesapce query param [[GH-4801](https://github.com/hashicorp/nomad/issues/4801)]
 * ui: Added an empty state for the tasks list on the allocation detail page, for when an alloc has no tasks [[GH-4860](https://github.com/hashicorp/nomad/issues/4860)]
 * ui: Fixed an issue where dispatched jobs would get the wrong template type which could cause runtime errors [[GH-4852](https://github.com/hashicorp/nomad/issues/4852)]
 * ui: Fixed an issue where distribution bar corners weren't rounded when there was only one or two slices in the chart [[GH-4507](https://github.com/hashicorp/nomad/issues/4507)]

## 0.8.7 (January 14, 2019)

IMPROVEMENTS:
* core: Added `filter_default`, `prefix_filter` and `disable_dispatched_job_summary_metrics`
  client options to improve metric filtering [[GH-4878](https://github.com/hashicorp/nomad/issues/4878)]
* driver/docker: Support `bind` mount type in order to allow Windows users to mount absolute paths [[GH-4958](https://github.com/hashicorp/nomad/issues/4958)]

BUG FIXES:
* core: Fixed panic when Vault secret response is nil [[GH-4904](https://github.com/hashicorp/nomad/pull/4904)] [[GH-4937](https://github.com/hashicorp/nomad/pull/4937)]
* core: Fixed issue with negative counts in job summary [[GH-4949](https://github.com/hashicorp/nomad/issues/4949)]
* core: Fixed issue with handling duplicated blocked evaluations [[GH-4867](https://github.com/hashicorp/nomad/pull/4867)]
* core: Fixed bug where some successfully completed jobs get re-run after job
  garbage collection [[GH-4861](https://github.com/hashicorp/nomad/pull/4861)]
* core: Fixed bug in reconciler where allocs already stopped were being
  unnecessarily updated [[GH-4764](https://github.com/hashicorp/nomad/issues/4764)]
* core: Fixed bug that affects garbage collection of batch jobs that are purged
  and resubmitted with the same id [[GH-4839](https://github.com/hashicorp/nomad/pull/4839)]
* core: Fixed an issue with garbage collection where terminal but still running
  allocations could be garbage collected server side [[GH-4965](https://github.com/hashicorp/nomad/issues/4965)]
* deployments: Fix an issue where a deployment with multiple task groups could
  be marked as failed when the first progress deadline was hit regardless of if
  that group was done deploying [[GH-4842](https://github.com/hashicorp/nomad/issues/4842)]

## 0.8.6 (September 26, 2018)

IMPROVEMENTS:
* core: Increased scheduling performance when annotating existing allocations
  [[GH-4713](https://github.com/hashicorp/nomad/issues/4713)]
* core: Unique TriggerBy for evaluations that are created to place queued
  allocations [[GH-4716](https://github.com/hashicorp/nomad/issues/4716)]

BUG FIXES:
* core: Fix a bug in Nomad Enterprise where non-voting servers could get
  bootstrapped as voting servers [[GH-4702](https://github.com/hashicorp/nomad/issues/4702)]
* core: Fix an issue where an evaluation could fail if an allocation was being
  rescheduled and the node containing it was at capacity [[GH-4713](https://github.com/hashicorp/nomad/issues/4713)]
* core: Fix an issue in which schedulers would reject evaluations created when
  prior scheduling for a job failed [[GH-4712](https://github.com/hashicorp/nomad/issues/4712)]
* cli: Fix a bug where enabling custom upgrade versions for autopilot was not
  being honored [[GH-4723](https://github.com/hashicorp/nomad/issues/4723)]
* deployments: Fix an issue where the deployment watcher could create a high
  volume of evaluations [[GH-4709](https://github.com/hashicorp/nomad/issues/4709)]
* vault: Fix a regression in which Nomad was only compatible with Vault versions
  greater than 0.10.0 [[GH-4698](https://github.com/hashicorp/nomad/issues/4698)]

## 0.8.5 (September 13, 2018)

IMPROVEMENTS:

* core: Failed deployments no longer block migrations [[GH-4659](https://github.com/hashicorp/nomad/issues/4659)]
* client: Added option to prevent Nomad from removing containers when the task exits [[GH-4535](https://github.com/hashicorp/nomad/issues/4535)]

BUG FIXES:

* core: Reset queued allocation summary to zero when job stopped [[GH-4414](https://github.com/hashicorp/nomad/issues/4414)]
* core: Fix inverted logic bug where if `disable_update_check` was enabled, update checks would be performed [[GH-4570](https://github.com/hashicorp/nomad/issues/4570)]
* core: Fix panic due to missing synchronization in delayed evaluations heap [[GH-4632](https://github.com/hashicorp/nomad/issues/4632)]
* core: Fix treating valid PEM files as invalid [[GH-4613](https://github.com/hashicorp/nomad/issues/4613)]
* core: Fix panic in nomad job history when invoked with a job version that doesn't exist [[GH-4577](https://github.com/hashicorp/nomad/issues/4577)]
* core: Fix issue with not properly closing connection multiplexer when its context is cancelled [[GH-4573](https://github.com/hashicorp/nomad/issues/4573)]
* core: Upgrade vendored Vault client library to fix API incompatibility issue [[GH-4658](https://github.com/hashicorp/nomad/issues/4658)]
* driver/docker: Fix kill timeout not being respected when timeout is over five minutes [[GH-4599](https://github.com/hashicorp/nomad/issues/4599)]
* scheduler: Fix nil pointer dereference [[GH-4474](https://github.com/hashicorp/nomad/issues/4474)]
* scheduler: Fix panic when allocation's reschedule policy doesn't exist [[GH-4647](https://github.com/hashicorp/nomad/issues/4647)]
* client: Fix migrating ephemeral disks when TLS is enabled [[GH-4648](https://github.com/hashicorp/nomad/issues/4648)]

## 0.8.4 (June 11, 2018)

IMPROVEMENTS:
 * core: Updated serf library to improve how leave intents are handled [[GH-4278](https://github.com/hashicorp/nomad/issues/4278)]
 * core: Add more descriptive errors when parsing agent TLS certificates [[GH-4340](https://github.com/hashicorp/nomad/issues/4340)]
 * core: Added TLS configuration option to prefer server's ciphersuites over clients[[GH-4338](https://github.com/hashicorp/nomad/issues/4338)]
 * core: Add the option for operators to configure TLS versions and allowed
   cipher suites. Default is a subset of safe ciphers and TLS 1.2 [[GH-4269](https://github.com/hashicorp/nomad/pull/4269)]
 * core: Add a new [progress_deadline](https://www.nomadproject.io/docs/job-specification/update.html#progress_deadline) parameter to
   support rescheduling failed allocations during a deployment. This allows operators to specify a configurable deadline before which
   a deployment should see healthy allocations [[GH-4259](https://github.com/hashicorp/nomad/issues/4259)]
 * core: Add a new [job eval](https://www.nomadproject.io/docs/commands/job/eval.html) CLI and API
   for forcing an evaluation of a job, given the job ID. The new CLI also includes an option to force
   reschedule failed allocations [[GH-4274](https://github.com/hashicorp/nomad/issues/4274)]
 * core: Canary allocations are tagged in Consul to enable using service tags to
   isolate canary instances during deployments [[GH-4259](https://github.com/hashicorp/nomad/issues/4259)]
 * core: Emit Node events for drain and eligibility operations as well as for
   missed heartbeats [[GH-4284](https://github.com/hashicorp/nomad/issues/4284)], [[GH-4291](https://github.com/hashicorp/nomad/issues/4291)], [[GH-4292](https://github.com/hashicorp/nomad/issues/4292)]
 * agent: Support go-discover for auto-joining clusters based on cloud metadata
   [[GH-4277](https://github.com/hashicorp/nomad/issues/4277)]
 * cli: Add node drain monitoring with new `-monitor` flag on node drain
   command [[GH-4260](https://github.com/hashicorp/nomad/issues/4260)]
 * cli: Add node drain details to node status [[GH-4247](https://github.com/hashicorp/nomad/issues/4247)]
 * client: Avoid splitting log line across two files [[GH-4282](https://github.com/hashicorp/nomad/issues/4282)]
 * command: Add -short option to init command that emits a minimal
   jobspec [[GH-4239](https://github.com/hashicorp/nomad/issues/4239)]
 * discovery: Support Consul gRPC health checks. [[GH-4251](https://github.com/hashicorp/nomad/issues/4251)]
 * driver/docker: OOM kill metric [[GH-4185](https://github.com/hashicorp/nomad/issues/4185)]
 * driver/docker: Pull image with digest [[GH-4298](https://github.com/hashicorp/nomad/issues/4298)]
 * driver/docker: Support Docker pid limits [[GH-4341](https://github.com/hashicorp/nomad/issues/4341)]
 * driver/docker: Add progress monitoring and inactivity detection to docker
   image pulls [[GH-4192](https://github.com/hashicorp/nomad/issues/4192)]
 * driver/raw_exec: Use cgroups to manage process tree for precise cleanup of
   launched processes [[GH-4350](https://github.com/hashicorp/nomad/issues/4350)]
 * env: Default interpolation of optional meta fields of parameterized jobs to
   an empty string rather than the field key. [[GH-3720](https://github.com/hashicorp/nomad/issues/3720)]
 * ui: Show node drain, node eligibility, and node drain strategy information in the Client list and Client detail pages [[GH-4353](https://github.com/hashicorp/nomad/issues/4353)]
 * ui: Show reschedule-event information for allocations that were server-side rescheduled [[GH-4254](https://github.com/hashicorp/nomad/issues/4254)]
 * ui: Show the running deployment Progress Deadlines on the Job Detail Page [[GH-4388](https://github.com/hashicorp/nomad/issues/4388)]
 * ui: Show driver health status and node events on the Client Detail Page [[GH-4294](https://github.com/hashicorp/nomad/issues/4294)]
 * ui: Fuzzy and tokenized search on the Jobs List Page [[GH-4201](https://github.com/hashicorp/nomad/issues/4201)]
 * ui: The stop job button looks more dangerous [[GH-4339](https://github.com/hashicorp/nomad/issues/4339)]

BUG FIXES:
 * core: Clean up leaked deployments on restoration [[GH-4329](https://github.com/hashicorp/nomad/issues/4329)]
 * core: Fix regression to allow for dynamic Vault configuration reload [[GH-4395](https://github.com/hashicorp/nomad/issues/4395)]
 * core: Fix bug where older failed allocations of jobs that have been updated to a newer version were
   not being garbage collected [[GH-4313](https://github.com/hashicorp/nomad/issues/4313)]
 * core: Fix bug when upgrading an existing server to Raft protocol 3 that
   caused servers to never change their ID in the Raft configuration. [[GH-4349](https://github.com/hashicorp/nomad/issues/4349)]
 * core: Fix bug with scheduler not creating a new deployment when job is purged
   and re-added [[GH-4377](https://github.com/hashicorp/nomad/issues/4377)]
 * api/client: Fix potentially out of order logs and streamed file contents
   [[GH-4234](https://github.com/hashicorp/nomad/issues/4234)]
 * discovery: Fix flapping services when Nomad Server and Client point to the same
   Consul agent [[GH-4365](https://github.com/hashicorp/nomad/issues/4365)]
 * driver/docker: Fix docker credential helper support [[GH-4266](https://github.com/hashicorp/nomad/issues/4266)]
 * driver/docker: Fix panic when docker client configuration options are invalid [[GH-4303](https://github.com/hashicorp/nomad/issues/4303)]
 * driver/exec: Disable exec on non-linux platforms [[GH-4366](https://github.com/hashicorp/nomad/issues/4366)]
 * rpc: Fix RPC tunneling when running both client/server on one machine [[GH-4317](https://github.com/hashicorp/nomad/issues/4317)]
 * ui: Track the method in XHR tracking to prevent errant ACL error dialogs when stopping a job [[GH-4319](https://github.com/hashicorp/nomad/issues/4319)]
 * ui: Make the tasks list on the Allocation Detail Page look and behave like other lists [[GH-4387](https://github.com/hashicorp/nomad/issues/4387)] [[GH-4393](https://github.com/hashicorp/nomad/issues/4393)]
 * ui: Use the Network IP, not the Node IP, for task addresses [[GH-4369](https://github.com/hashicorp/nomad/issues/4369)]
 * ui: Use Polling instead of Streaming for logs in Safari [[GH-4335](https://github.com/hashicorp/nomad/issues/4335)]
 * ui: Track PlaceCanaries in deployment metrics [[GH-4325](https://github.com/hashicorp/nomad/issues/4325)]

## 0.8.3 (April 27, 2018)

BUG FIXES:
 * core: Fix panic proxying node connections when the server does not have a
   connection to the node [[GH-4231](https://github.com/hashicorp/nomad/issues/4231)]
 * core: Fix bug with not updating ModifyIndex of allocations after updates to
   the `NextAllocation` field [[GH-4250](https://github.com/hashicorp/nomad/issues/4250)]

## 0.8.2 (April 26, 2018)

IMPROVEMENTS:
 * api: Add /v1/jobs/parse api endpoint for rendering HCL jobs files as JSON [[GH-2782](https://github.com/hashicorp/nomad/issues/2782)]
 * api: Include reschedule tracking events in end points that return a list of allocations [[GH-4240](https://github.com/hashicorp/nomad/issues/4240)]
 * cli: Improve help text when invalid arguments are given [[GH-4176](https://github.com/hashicorp/nomad/issues/4176)]
 * client: Create new process group on process startup. [[GH-3572](https://github.com/hashicorp/nomad/issues/3572)]
 * discovery: Periodically sync services and checks with Consul [[GH-4170](https://github.com/hashicorp/nomad/issues/4170)]
 * driver/rkt: Enable stats collection for rkt tasks [[GH-4188](https://github.com/hashicorp/nomad/pull/4188)]
 * ui: Stop job button added to job detail pages [[GH-4189](https://github.com/hashicorp/nomad/pull/4189)]

BUG FIXES:
 * core: Handle invalid cron specifications more gracefully [[GH-4224](https://github.com/hashicorp/nomad/issues/4224)]
 * core: Sort signals in implicit constraint avoiding unnecessary updates
   [[GH-4216](https://github.com/hashicorp/nomad/issues/4216)]
 * core: Improve tracking of node connections even if the address being used to
   contact the server changes [[GH-4222](https://github.com/hashicorp/nomad/issues/4222)]
 * core: Fix panic when doing a node drain effecting a job that has an
   allocation that was on a node that no longer exists
   [[GH-4215](https://github.com/hashicorp/nomad/issues/4215)]
 * api: Fix an issue in which the autopilot configuration could not be updated
   [[GH-4220](https://github.com/hashicorp/nomad/issues/4220)]
 * client: Populate access time and modify time when unarchiving tar archives
   that do not specify them explicitly [[GH-4217](https://github.com/hashicorp/nomad/issues/4217)]
 * driver/exec: Create process group for Windows process and send Ctrl-Break
   signal on Shutdown [[GH-4153](https://github.com/hashicorp/nomad/pull/4153)]
 * ui: Alloc stats will continue to poll after a request errors or returns an invalid response [[GH-4195](https://github.com/hashicorp/nomad/pull/4195)]

## 0.8.1 (April 17, 2018)

BUG FIXES:
 * client: Fix a race condition while concurrently fingerprinting and accessing
   the node that could cause a panic [[GH-4166](https://github.com/hashicorp/nomad/issues/4166)]

## 0.8.0 (April 12, 2018)

__BACKWARDS INCOMPATIBILITIES:__
 * cli: node drain now blocks until the drain completes and all allocations on
   the draining node have stopped. Use -detach for the old behavior.
 * client: Periods (`.`) are no longer replaced with underscores (`_`) in
   environment variables as many applications rely on periods in environment
   variable names. [[GH-3760](https://github.com/hashicorp/nomad/issues/3760)]
 * client/metrics: The key emitted for tracking a client's uptime has changed
   from "uptime" to "client.uptime". Users monitoring this metric will have to
   switch to the new key name [[GH-4128](https://github.com/hashicorp/nomad/issues/4128)]
 * discovery: Prevent absolute URLs in check paths. The documentation indicated
   that absolute URLs are not allowed, but it was not enforced. Absolute URLs
   in HTTP check paths will now fail to validate. [[GH-3685](https://github.com/hashicorp/nomad/issues/3685)]
 * drain: Draining a node no longer stops all allocations immediately: a new
   [migrate stanza](https://www.nomadproject.io/docs/job-specification/migrate.html)
   allows jobs to specify how quickly task groups can be drained. A `-force`
   option can be used to emulate the old drain behavior.
 * jobspec: The default values for restart policy have changed. Restart policy
   mode defaults to "fail" and the attempts/time interval values have been
   changed to enable faster server side rescheduling. See [restart
   stanza](https://www.nomadproject.io/docs/job-specification/restart.html) for
   more information.
 * jobspec: Removed compatibility code that migrated pre Nomad 0.6.0 Update
   stanza syntax. All job spec files should be using update stanza fields
   introduced in 0.7.0
   [[GH-3979](https://github.com/hashicorp/nomad/pull/3979/files)]

IMPROVEMENTS:
 * core: Servers can now service client HTTP endpoints [[GH-3892](https://github.com/hashicorp/nomad/issues/3892)]
 * core: More efficient garbage collection of large batches of jobs [[GH-3982](https://github.com/hashicorp/nomad/issues/3982)]
 * core: Allow upgrading/downgrading TLS via SIGHUP on both servers and clients [[GH-3492](https://github.com/hashicorp/nomad/issues/3492)]
 * core: Node events are emitted for events such as node registration and
   heartbeating [[GH-3945](https://github.com/hashicorp/nomad/issues/3945)]
 * core: A set of features (Autopilot) has been added to allow for automatic operator-friendly management of Nomad servers. For more information about Autopilot, see the [Autopilot Guide](https://www.nomadproject.io/guides/cluster/autopilot.html). [[GH-3670](https://github.com/hashicorp/nomad/pull/3670)]
 * core: Failed tasks are automatically rescheduled according to user specified criteria. For more information on configuration, see the [Reshedule Stanza](https://www.nomadproject.io/docs/job-specification/reschedule.html) [[GH-3981](https://github.com/hashicorp/nomad/issues/3981)]
 * core: Servers can now service client HTTP endpoints [[GH-3892](https://github.com/hashicorp/nomad/issues/3892)]
 * core: Servers can now retry connecting to Vault to verify tokens without requiring a SIGHUP to do so [[GH-3957](https://github.com/hashicorp/nomad/issues/3957)]
 * core: Updated yamux library to pick up memory and CPU performance improvements [[GH-3980](https://github.com/hashicorp/nomad/issues/3980)]
 * core: Client stanza now supports overriding total memory [[GH-4052](https://github.com/hashicorp/nomad/issues/4052)]
 * core: Node draining is now able to migrate allocations in a controlled
   manner with parameters specified by the drain command and in job files using
   the migrate stanza [[GH-4010](https://github.com/hashicorp/nomad/issues/4010)]
 * acl: Increase token name limit from 64 characters to 256 [[GH-3888](https://github.com/hashicorp/nomad/issues/3888)]
 * cli: Node status and filesystem related commands do not require direct
   network access to the Nomad client nodes [[GH-3892](https://github.com/hashicorp/nomad/issues/3892)]
 * cli: Common commands highlighed [[GH-4027](https://github.com/hashicorp/nomad/issues/4027)]
 * cli: Colored error and warning outputs [[GH-4027](https://github.com/hashicorp/nomad/issues/4027)]
 * cli: All commands are grouped by subsystem [[GH-4027](https://github.com/hashicorp/nomad/issues/4027)]
 * cli: Use ISO_8601 time format for cli output [[GH-3814](https://github.com/hashicorp/nomad/pull/3814)]
 * cli: Clearer task event descriptions in `nomad alloc-status` when there are server side failures authenticating to Vault [[GH-3968](https://github.com/hashicorp/nomad/issues/3968)]
 * client: Allow '.' in environment variable names [[GH-3760](https://github.com/hashicorp/nomad/issues/3760)]
 * client: Improved handling of failed RPCs and heartbeat retry logic [[GH-4106](https://github.com/hashicorp/nomad/issues/4106)]
 * client: Refactor client fingerprint methods to a request/response format [[GH-3781](https://github.com/hashicorp/nomad/issues/3781)]
 * client: Enable periodic health checks for drivers. Initial support only includes the Docker driver. [[GH-3856](https://github.com/hashicorp/nomad/issues/3856)]
 * discovery: Allow `check_restart` to be specified in the `service` stanza
   [[GH-3718](https://github.com/hashicorp/nomad/issues/3718)]
 * discovery: Allow configuring names of Nomad client and server health checks
   [[GH-4003](https://github.com/hashicorp/nomad/issues/4003)]
 * discovery: Only log if Consul does not support TLSSkipVerify instead of
   dropping checks which relied on it. Consul has had this feature since 0.7.2 [[GH-3983](https://github.com/hashicorp/nomad/issues/3983)]
 * driver/docker: Support hard CPU limits [[GH-3825](https://github.com/hashicorp/nomad/issues/3825)]
 * driver/docker: Support advertising IPv6 addresses [[GH-3790](https://github.com/hashicorp/nomad/issues/3790)]
 * driver/docker; Support overriding image entrypoint [[GH-3788](https://github.com/hashicorp/nomad/issues/3788)]
 * driver/docker: Support adding or dropping capabilities [[GH-3754](https://github.com/hashicorp/nomad/issues/3754)]
 * driver/docker: Support mounting root filesystem as read-only [[GH-3802](https://github.com/hashicorp/nomad/issues/3802)]
 * driver/docker: Retry on Portworx "volume is attached on another node" errors
   [[GH-3993](https://github.com/hashicorp/nomad/issues/3993)]
 * driver/lxc: Add volumes config to LXC driver [[GH-3687](https://github.com/hashicorp/nomad/issues/3687)]
 * driver/rkt: Allow overriding group [[GH-3990](https://github.com/hashicorp/nomad/issues/3990)]
 * telemetry: Support DataDog tags [[GH-3839](https://github.com/hashicorp/nomad/issues/3839)]
 * ui: Specialized job detail pages for each job type (system, service, batch, periodic, parameterized, periodic instance, parameterized instance) [[GH-3829](https://github.com/hashicorp/nomad/issues/3829)]
 * ui: Allocation stats requests are made through the server instead of directly through clients [[GH-3908](https://github.com/hashicorp/nomad/issues/3908)]
 * ui: Allocation log requests fallback to using the server when the client can't be reached [[GH-3908](https://github.com/hashicorp/nomad/issues/3908)]
 * ui: All views poll for changes using long-polling via blocking queries [[GH-3936](https://github.com/hashicorp/nomad/issues/3936)]
 * ui: Dispatch payload on the parameterized instance job detail page [[GH-3829](https://github.com/hashicorp/nomad/issues/3829)]
 * ui: Periodic force launch button on the periodic job detail page [[GH-3829](https://github.com/hashicorp/nomad/issues/3829)]
 * ui: Allocation breadcrumbs now extend job breadcrumbs [[GH-3829](https://github.com/hashicorp/nomad/issues/3974)]
 * vault: Allow Nomad to create orphaned tokens for allocations [[GH-3992](https://github.com/hashicorp/nomad/issues/3992)]

BUG FIXES:
 * core: Fix search endpoint forwarding for multi-region clusters [[GH-3680](https://github.com/hashicorp/nomad/issues/3680)]
 * core: Fix an issue in which batch jobs with queued placements and lost
   allocations could result in improper placement counts [[GH-3717](https://github.com/hashicorp/nomad/issues/3717)]
 * core: Fix an issue where an entire region leaving caused `nomad server-members` to fail with a 500 response [[GH-1515](https://github.com/hashicorp/nomad/issues/1515)]
 * core: Fix an issue in which multiple servers could be acting as a leader. A
   prominent side-effect being nodes TTLing incorrectly [[GH-3890](https://github.com/hashicorp/nomad/issues/3890)]
 * core: Fix an issue where jobs with the same name in a different namespace were not being blocked correctly [[GH-3972](https://github.com/hashicorp/nomad/issues/3972)]
 * cli: server member command handles failure to retrieve leader in remote
   regions [[GH-4087](https://github.com/hashicorp/nomad/issues/4087)]
 * client: Support IP detection of wireless interfaces on Windows [[GH-4011](https://github.com/hashicorp/nomad/issues/4011)]
 * client: Migrated ephemeral_disk's maintain directory permissions [[GH-3723](https://github.com/hashicorp/nomad/issues/3723)]
 * client: Always advertise driver IP when in driver address mode [[GH-3682](https://github.com/hashicorp/nomad/issues/3682)]
 * client: Preserve permissions on directories when expanding tarred artifacts [[GH-4129](https://github.com/hashicorp/nomad/issues/4129)]
 * client: Improve auto-detection of network interface when interface name has a
   space in it on Windows [[GH-3855](https://github.com/hashicorp/nomad/issues/3855)]
 * client/vault: Recognize renewing non-renewable Vault lease as fatal [[GH-3727](https://github.com/hashicorp/nomad/issues/3727)]
 * client/vault: Improved error handling of network errors with Vault [[GH-4100](https://github.com/hashicorp/nomad/issues/4100)]
 * config: Revert minimum CPU limit back to 20 from 100 [[GH-3706](https://github.com/hashicorp/nomad/issues/3706)]
 * config: Always add core scheduler to enabled schedulers and add invalid
   EnabledScheduler detection [[GH-3978](https://github.com/hashicorp/nomad/issues/3978)]
 * driver/exec: Properly disable swapping [[GH-3958](https://github.com/hashicorp/nomad/issues/3958)]
 * driver/lxc: Cleanup LXC containers after errors on container startup. [[GH-3773](https://github.com/hashicorp/nomad/issues/3773)]
 * ui: Always show the task name in the task recent events table on the allocation detail page. [[GH-3985](https://github.com/hashicorp/nomad/pull/3985)]
 * ui: Only show the placement failures section when there is a blocked evaluation. [[GH-3956](https://github.com/hashicorp/nomad/pull/3956)]
 * ui: Fix requests using client-side certificates in Firefox. [[GH-3728](https://github.com/hashicorp/nomad/pull/3728)]
 * ui: Fix ui on non-leaders when ACLs are enabled [[GH-3722](https://github.com/hashicorp/nomad/issues/3722)]


## 0.7.1 (December 19, 2017)

__BACKWARDS INCOMPATIBILITIES:__
 * client: The format of service IDs in Consul has changed. If you rely upon
   Nomad's service IDs (*not* service names; those are stable), you will need
   to update your code.  [[GH-3632](https://github.com/hashicorp/nomad/issues/3632)]
 * config: Nomad no longer parses Atlas configuration stanzas. Atlas has been
   deprecated since earlier this year. If you have an Atlas stanza in your
   config file it will have to be removed.
 * config: Default minimum CPU configuration has been changed to 100 from 20. Jobs
   using the old minimum value of 20 will have to be updated.
 * telemetry: Hostname is now emitted via a tag rather than within the key name.
   To maintain old behavior during an upgrade path specify
   `backwards_compatible_metrics` in the telemetry configuration.

IMPROVEMENTS:
 * core: Allow operators to reload TLS certificate and key files via SIGHUP
   [[GH-3479](https://github.com/hashicorp/nomad/issues/3479)]
 * core: Allow configurable stop signals for a task, when drivers support
   sending stop signals [[GH-1755](https://github.com/hashicorp/nomad/issues/1755)]
 * core: Allow agents to be run in `rpc_upgrade_mode` when migrating a cluster
   to TLS rather than changing `heartbeat_grace`
 * api: Allocations now track and return modify time in addition to create time
   [[GH-3446](https://github.com/hashicorp/nomad/issues/3446)]
 * api: Introduced new fields to track details and display message for task
   events, and deprecated redundant existing fields [[GH-3399](https://github.com/hashicorp/nomad/issues/3399)]
 * api: Environment variables are ignored during service name validation [[GH-3532](https://github.com/hashicorp/nomad/issues/3532)]
 * cli: Allocation create and modify times are displayed in a human readable
   relative format like `6 h ago` [[GH-3449](https://github.com/hashicorp/nomad/issues/3449)]
 * client: Support `address_mode` on checks [[GH-3619](https://github.com/hashicorp/nomad/issues/3619)]
 * client: Sticky volume migrations are now atomic. [[GH-3563](https://github.com/hashicorp/nomad/issues/3563)]
 * client: Added metrics to track state transitions of allocations [[GH-3061](https://github.com/hashicorp/nomad/issues/3061)]
 * client: When `network_interface` is unspecified use interface attached to
   default route [[GH-3546](https://github.com/hashicorp/nomad/issues/3546)]
 * client: Support numeric ports on services and checks when
   `address_mode="driver"` [[GH-3619](https://github.com/hashicorp/nomad/issues/3619)]
 * driver/docker: Detect OOM kill event [[GH-3459](https://github.com/hashicorp/nomad/issues/3459)]
 * driver/docker: Adds support for adding host device to container via
   `--device` [[GH-2938](https://github.com/hashicorp/nomad/issues/2938)]
 * driver/docker: Adds support for `ulimit` and `sysctl` options [[GH-3568](https://github.com/hashicorp/nomad/issues/3568)]
 * driver/docker: Adds support for StopTimeout (set to the same value as
   kill_timeout [[GH-3601](https://github.com/hashicorp/nomad/issues/3601)]
 * driver/rkt: Add support for passing through user [[GH-3612](https://github.com/hashicorp/nomad/issues/3612)]
 * driver/qemu: Support graceful shutdowns on unix platforms [[GH-3411](https://github.com/hashicorp/nomad/issues/3411)]
 * template: Updated to consul template 0.19.4 [[GH-3543](https://github.com/hashicorp/nomad/issues/3543)]
 * core/enterprise: Return 501 status code in Nomad Pro for Premium end points
 * ui: Added log streaming for tasks [[GH-3564](https://github.com/hashicorp/nomad/issues/3564)]
 * ui: Show the modify time for allocations [[GH-3607](https://github.com/hashicorp/nomad/issues/3607)]
 * ui: Added a dedicated Task page under allocations [[GH-3472](https://github.com/hashicorp/nomad/issues/3472)]
 * ui: Added placement failures to the Job Detail page [[GH-3603](https://github.com/hashicorp/nomad/issues/3603)]
 * ui: Warn uncaught exceptions to the developer console [[GH-3623](https://github.com/hashicorp/nomad/issues/3623)]

BUG FIXES:

 * core: Fix issue in which restoring periodic jobs could fail when a leader
   election occurs [[GH-3646](https://github.com/hashicorp/nomad/issues/3646)]
 * core: Fix race condition in which rapid reprocessing of a blocked evaluation
   may lead to the scheduler not seeing the results of the previous scheduling
   event [[GH-3669](https://github.com/hashicorp/nomad/issues/3669)]
 * core: Fixed an issue where the leader server could get into a state where it
   was no longer performing the periodic leader loop duties after a barrier
   timeout error [[GH-3402](https://github.com/hashicorp/nomad/issues/3402)]
 * core: Fixes an issue with jobs that have `auto_revert` set to true, where
   reverting to a previously stable job that fails to start up causes an
   infinite cycle of reverts [[GH-3496](https://github.com/hashicorp/nomad/issues/3496)]
 * api: Apply correct memory default when task's do not specify memory
   explicitly [[GH-3520](https://github.com/hashicorp/nomad/issues/3520)]
 * cli: Fix passing Consul address via flags [[GH-3504](https://github.com/hashicorp/nomad/issues/3504)]
 * cli: Fix panic when running `keyring` commands [[GH-3509](https://github.com/hashicorp/nomad/issues/3509)]
 * client: Fix advertising services with tags that require URL escaping
   [[GH-3632](https://github.com/hashicorp/nomad/issues/3632)]
 * client: Fix a panic when restoring an allocation with a dead leader task
   [[GH-3502](https://github.com/hashicorp/nomad/issues/3502)]
 * client: Fix crash when following logs from a Windows node [[GH-3608](https://github.com/hashicorp/nomad/issues/3608)]
 * client: Fix service/check updating when just interpolated variables change
   [[GH-3619](https://github.com/hashicorp/nomad/issues/3619)]
 * client: Fix allocation accounting in GC and trigger GCs on allocation
   updates [[GH-3445](https://github.com/hashicorp/nomad/issues/3445)]
 * driver/docker: Fix container name conflict handling [[GH-3551](https://github.com/hashicorp/nomad/issues/3551)]
 * driver/rkt: Remove pods on shutdown [[GH-3562](https://github.com/hashicorp/nomad/issues/3562)]
 * driver/rkt: Don't require port maps when using host networking [[GH-3615](https://github.com/hashicorp/nomad/issues/3615)]
 * template: Fix issue where multiple environment variable templates would be
   parsed incorrectly when contents of one have changed after the initial
   rendering [[GH-3529](https://github.com/hashicorp/nomad/issues/3529)]
 * sentinel: (Nomad Enterprise) Fix an issue that could cause an import error
   when multiple Sentinel policies are applied
 * telemetry: Do not emit metrics for non-running tasks [[GH-3559](https://github.com/hashicorp/nomad/issues/3559)]
 * telemetry: Emit hostname as a tag rather than within the key name [[GH-3616](https://github.com/hashicorp/nomad/issues/3616)]
 * ui: Remove timezone text from timestamps [[GH-3621](https://github.com/hashicorp/nomad/issues/3621)]
 * ui: Allow cross-origin requests from the UI [[GH-3530](https://github.com/hashicorp/nomad/issues/3530)]
 * ui: Consistently use Clients instead of Nodes in copy [[GH-3466](https://github.com/hashicorp/nomad/issues/3466)]
 * ui: Fully expand the job definition on the Job Definition page [[GH-3631](https://github.com/hashicorp/nomad/issues/3631)]

## 0.7.0 (November 1, 2017)

__BACKWARDS INCOMPATIBILITIES:__
 * driver/rkt: Nomad now requires at least rkt version `1.27.0` for the rkt
   driver to function. Please update your version of rkt to at least this
   version.

IMPROVEMENTS:
 * core: Capability based ACL system with authoritative region, providing
   federated ACLs.
 * core/enterprise: Sentinel integration for fine grain policy enforcement.
 * core/enterprise: Namespace support allowing jobs and their associated
   objects to be isolated from each other and other users of the cluster.
 * api: Allow force deregistration of a node [[GH-3447](https://github.com/hashicorp/nomad/issues/3447)]
 * api: New `/v1/agent/health` endpoint for health checks.
 * api: Metrics endpoint exposes Prometheus formatted metrics [[GH-3171](https://github.com/hashicorp/nomad/issues/3171)]
 * cli: Consul config option flags for nomad agent command [[GH-3327](https://github.com/hashicorp/nomad/issues/3327)]
 * discovery: Allow restarting unhealthy tasks with `check_restart` [[GH-3105](https://github.com/hashicorp/nomad/issues/3105)]
 * driver/rkt: Enable rkt driver to use address_mode = 'driver' [[GH-3256](https://github.com/hashicorp/nomad/issues/3256)]
 * telemetry: Add support for tagged metrics for Nomad clients [[GH-3147](https://github.com/hashicorp/nomad/issues/3147)]
 * telemetry: Add basic Prometheus configuration for a Nomad cluster [[GH-3186](https://github.com/hashicorp/nomad/issues/3186)]

BUG FIXES:
 * core: Fix restoration of stopped periodic jobs [[GH-3201](https://github.com/hashicorp/nomad/issues/3201)]
 * core: Run deployment garbage collector on an interval [[GH-3267](https://github.com/hashicorp/nomad/issues/3267)]
 * core: Fix parameterized jobs occasionally showing status dead incorrectly
   [[GH-3460](https://github.com/hashicorp/nomad/issues/3460)]
 * core: Fix issue in which job versions above a threshold potentially wouldn't
   be stored [[GH-3372](https://github.com/hashicorp/nomad/issues/3372)]
 * core: Fix issue where node-drain with complete batch allocation would create
   replacement [[GH-3217](https://github.com/hashicorp/nomad/issues/3217)]
 * core: Allow batch jobs that have been purged to be rerun without a job
   specification change [[GH-3375](https://github.com/hashicorp/nomad/issues/3375)]
 * core: Fix issue in which batch allocations from previous job versions may not
   have been stopped properly. [[GH-3217](https://github.com/hashicorp/nomad/issues/3217)]
 * core: Fix issue in which allocations with the same name during a scale
   down/stop event wouldn't be properly stopped [[GH-3217](https://github.com/hashicorp/nomad/issues/3217)]
 * core: Fix a race condition in which scheduling results from one invocation of
   the scheduler wouldn't be considered by the next for the same job [[GH-3206](https://github.com/hashicorp/nomad/issues/3206)]
 * api: Sort /v1/agent/servers output so that output of Consul checks does not
   change [[GH-3214](https://github.com/hashicorp/nomad/issues/3214)]
 * api: Fix search handling of jobs with more than four hyphens and case were
   length could cause lookup error [[GH-3203](https://github.com/hashicorp/nomad/issues/3203)]
 * client: Improve the speed at which clients detect garbage collection events [[GH-3452](https://github.com/hashicorp/nomad/issues/3452)]
 * client: Fix lock contention that could cause a node to miss a heartbeat and
   be marked as down [[GH-3195](https://github.com/hashicorp/nomad/issues/3195)]
 * client: Fix data race that could lead to concurrent map read/writes during
   heartbeating and fingerprinting [[GH-3461](https://github.com/hashicorp/nomad/issues/3461)]
 * driver/docker: Fix docker user specified syslogging [[GH-3184](https://github.com/hashicorp/nomad/issues/3184)]
 * driver/docker: Fix issue where CPU usage statistics were artificially high
   [[GH-3229](https://github.com/hashicorp/nomad/issues/3229)]
 * client/template: Fix issue in which secrets would be renewed too aggressively
   [[GH-3360](https://github.com/hashicorp/nomad/issues/3360)]

## 0.6.3 (September 11, 2017)

BUG FIXES:
 * api: Search handles prefix longer than allowed UUIDs [[GH-3138](https://github.com/hashicorp/nomad/issues/3138)]
 * api: Search endpoint handles even UUID prefixes with hyphens [[GH-3120](https://github.com/hashicorp/nomad/issues/3120)]
 * api: Don't merge empty update stanza from job into task groups [[GH-3139](https://github.com/hashicorp/nomad/issues/3139)]
 * cli: Sort task groups when displaying a deployment [[GH-3137](https://github.com/hashicorp/nomad/issues/3137)]
 * cli: Handle reading files that are in a symlinked directory [[GH-3164](https://github.com/hashicorp/nomad/issues/3164)]
 * cli: All status commands handle even UUID prefixes with hyphens [[GH-3122](https://github.com/hashicorp/nomad/issues/3122)]
 * cli: Fix autocompletion of paths that include directories on zsh [[GH-3129](https://github.com/hashicorp/nomad/issues/3129)]
 * cli: Fix job deployment -latest handling of jobs without deployments
   [[GH-3166](https://github.com/hashicorp/nomad/issues/3166)]
 * cli: Hide CLI commands not expected to be run by user from autocomplete
   suggestions [[GH-3177](https://github.com/hashicorp/nomad/issues/3177)]
 * cli: Status command honors exact job match even when it is the prefix of
   another job [[GH-3120](https://github.com/hashicorp/nomad/issues/3120)]
 * cli: Fix setting of TLSServerName for node API Client. This fixes an issue of
   contacting nodes that are using TLS [[GH-3127](https://github.com/hashicorp/nomad/issues/3127)]
 * client/template: Fix issue in which the template block could cause high load
   on Vault when secret lease duration was less than the Vault grace [[GH-3153](https://github.com/hashicorp/nomad/issues/3153)]
 * driver/docker: Always purge stopped containers [[GH-3148](https://github.com/hashicorp/nomad/issues/3148)]
 * driver/docker: Fix MemorySwappiness on Windows [[GH-3187](https://github.com/hashicorp/nomad/issues/3187)]
 * driver/docker: Fix issue in which mounts could parse incorrectly [[GH-3163](https://github.com/hashicorp/nomad/issues/3163)]
 * driver/docker: Fix issue where potentially incorrect syslog server address is
   used [[GH-3135](https://github.com/hashicorp/nomad/issues/3135)]
 * driver/docker: Fix server url passed to credential helpers and properly
   capture error output [[GH-3165](https://github.com/hashicorp/nomad/issues/3165)]
 * jobspec: Allow distinct_host constraint to have L/RTarget set [[GH-3136](https://github.com/hashicorp/nomad/issues/3136)]

## 0.6.2 (August 28, 2017)

BUG FIXES:
 * api/cli: Fix logs and fs api and command [[GH-3116](https://github.com/hashicorp/nomad/issues/3116)]

## 0.6.1 (August 28, 2017)

__BACKWARDS INCOMPATIBILITIES:__
 * deployment: Specifying an update stanza with a max_parallel of zero is now
   a validation error. Please update the stanza to be greater than zero or
   remove the stanza as a zero parallelism update is not valid.

IMPROVEMENTS:
 * core: Lost allocations replaced even if part of failed deployment [[GH-2961](https://github.com/hashicorp/nomad/issues/2961)]
 * core: Add autocomplete functionality for resources: allocations, evaluations,
   jobs, deployments and nodes [[GH-2964](https://github.com/hashicorp/nomad/issues/2964)]
 * core: `distinct_property` constraint can set the number of allocations that
   are allowed to share a property value [[GH-2942](https://github.com/hashicorp/nomad/issues/2942)]
 * core: Placing allocation counts towards placement limit fixing issue where
   rolling update could remove an unnecessary amount of allocations [[GH-3070](https://github.com/hashicorp/nomad/issues/3070)]
 * api: Redact Vault.Token from AgentSelf response [[GH-2988](https://github.com/hashicorp/nomad/issues/2988)]
 * cli: node-status displays node version [[GH-3002](https://github.com/hashicorp/nomad/issues/3002)]
 * cli: Disable color output when STDOUT is not a TTY [[GH-3057](https://github.com/hashicorp/nomad/issues/3057)]
 * cli: Add autocomplete functionality for flags for all CLI command [GH 3087]
 * cli: Add status command which takes any identifier and routes to the
   appropriate status command.
 * client: Unmount task directories when alloc is terminal [[GH-3006](https://github.com/hashicorp/nomad/issues/3006)]
 * client/template: Allow template to set Vault grace [[GH-2947](https://github.com/hashicorp/nomad/issues/2947)]
 * client/template: Template emits events explaining why it is blocked [[GH-3001](https://github.com/hashicorp/nomad/issues/3001)]
 * deployment: Disallow max_parallel of zero [[GH-3081](https://github.com/hashicorp/nomad/issues/3081)]
 * deployment: Emit task events explaining unhealthy allocations [[GH-3025](https://github.com/hashicorp/nomad/issues/3025)]
 * deployment: Better description when a deployment should auto-revert but there
   is no target [[GH-3024](https://github.com/hashicorp/nomad/issues/3024)]
 * discovery: Add HTTP header and method support to checks [[GH-3031](https://github.com/hashicorp/nomad/issues/3031)]
 * driver/docker: Added DNS options [[GH-2992](https://github.com/hashicorp/nomad/issues/2992)]
 * driver/docker: Add mount options for volumes [[GH-3021](https://github.com/hashicorp/nomad/issues/3021)]
 * driver/docker: Allow retry of 500 API errors to be handled by restart
   policies when starting a container [[GH-3073](https://github.com/hashicorp/nomad/issues/3073)]
 * driver/rkt: support read-only volume mounts [[GH-2883](https://github.com/hashicorp/nomad/issues/2883)]
 * jobspec: Add `shutdown_delay` so tasks can delay shutdown after deregistering
   from Consul [[GH-3043](https://github.com/hashicorp/nomad/issues/3043)]

BUG FIXES:
 * core: Fix purging of job versions [[GH-3056](https://github.com/hashicorp/nomad/issues/3056)]
 * core: Fix race creating EvalFuture [[GH-3051](https://github.com/hashicorp/nomad/issues/3051)]
 * core: Fix panic occurring from improper bitmap size [[GH-3023](https://github.com/hashicorp/nomad/issues/3023)]
 * core: Fix restoration of parameterized, periodic jobs [[GH-2959](https://github.com/hashicorp/nomad/issues/2959)]
 * core: Fix incorrect destructive update with `distinct_property` constraint
   [[GH-2939](https://github.com/hashicorp/nomad/issues/2939)]
 * cli: Fix autocompleting global flags [[GH-2928](https://github.com/hashicorp/nomad/issues/2928)]
 * cli: Fix panic when using 0.6.0 cli with an older cluster [[GH-2929](https://github.com/hashicorp/nomad/issues/2929)]
 * cli: Fix TLS handling for alloc stats API calls [[GH-3108](https://github.com/hashicorp/nomad/issues/3108)]
 * client: Fix `LC_ALL=C` being set on subprocesses [[GH-3041](https://github.com/hashicorp/nomad/issues/3041)]
 * client/networking: Handle interfaces that only have link-local addresses
   while preferring globally routable addresses [[GH-3089](https://github.com/hashicorp/nomad/issues/3089)]
 * deployment: Fix alloc health with services/checks using interpolation
   [[GH-2984](https://github.com/hashicorp/nomad/issues/2984)]
 * discovery: Fix timeout validation for script checks [[GH-3022](https://github.com/hashicorp/nomad/issues/3022)]
 * driver/docker: Fix leaking plugin file used by syslog server [[GH-2937](https://github.com/hashicorp/nomad/issues/2937)]

## 0.6.0 (July 26, 2017)

__BACKWARDS INCOMPATIBILITIES:__
 * cli: When given a prefix that does not resolve to a particular object,
   commands now return exit code 1 rather than 0.

IMPROVEMENTS:
 * core: Rolling updates based on allocation health [GH-2621, GH-2634, GH-2799]
 * core: New deployment object to track job updates [GH-2621, GH-2634, GH-2799]
 * core: Default advertise to private IP address if bind is 0.0.0.0 [[GH-2399](https://github.com/hashicorp/nomad/issues/2399)]
 * core: Track multiple job versions and add a stopped state for jobs [[GH-2566](https://github.com/hashicorp/nomad/issues/2566)]
 * core: Job updates can create canaries before beginning rolling update
   [GH-2621, GH-2634, GH-2799]
 * core: Back-pressure when evaluations are nacked and ensure scheduling
   progress on evaluation failures [[GH-2555](https://github.com/hashicorp/nomad/issues/2555)]
 * agent/config: Late binding to IP addresses using go-sockaddr/template syntax
   [[GH-2399](https://github.com/hashicorp/nomad/issues/2399)]
 * api: Add `verify_https_client` to require certificates from HTTP clients
   [[GH-2587](https://github.com/hashicorp/nomad/issues/2587)]
 * api/job: Ability to revert job to older versions [[GH-2575](https://github.com/hashicorp/nomad/issues/2575)]
 * cli: Autocomplete for CLI commands [[GH-2848](https://github.com/hashicorp/nomad/issues/2848)]
 * client: Use a random host UUID by default [[GH-2735](https://github.com/hashicorp/nomad/issues/2735)]
 * client: Add `NOMAD_GROUP_NAME` environment variable [[GH-2877](https://github.com/hashicorp/nomad/issues/2877)]
 * client: Environment variables for client DC and Region [[GH-2507](https://github.com/hashicorp/nomad/issues/2507)]
 * client: Hash host ID so its stable and well distributed [[GH-2541](https://github.com/hashicorp/nomad/issues/2541)]
 * client: GC dead allocs if total allocs > `gc_max_allocs` tunable [[GH-2636](https://github.com/hashicorp/nomad/issues/2636)]
 * client: Persist state using bolt-db and more efficient write patterns
   [[GH-2610](https://github.com/hashicorp/nomad/issues/2610)]
 * client: Fingerprint all routable addresses on an interface including IPv6
   addresses [[GH-2536](https://github.com/hashicorp/nomad/issues/2536)]
 * client/artifact: Support .xz archives [[GH-2836](https://github.com/hashicorp/nomad/issues/2836)]
 * client/artifact: Allow specifying a go-getter mode [[GH-2781](https://github.com/hashicorp/nomad/issues/2781)]
 * client/artifact: Support non-Amazon S3-compatible sources [[GH-2781](https://github.com/hashicorp/nomad/issues/2781)]
 * client/template: Support reading env vars from templates [[GH-2654](https://github.com/hashicorp/nomad/issues/2654)]
 * config: Support Unix socket addresses for Consul [[GH-2622](https://github.com/hashicorp/nomad/issues/2622)]
 * discovery: Advertise driver-specified IP address and port [[GH-2709](https://github.com/hashicorp/nomad/issues/2709)]
 * discovery: Support `tls_skip_verify` for Consul HTTPS checks [[GH-2467](https://github.com/hashicorp/nomad/issues/2467)]
 * driver/docker: Allow specifying extra hosts [[GH-2547](https://github.com/hashicorp/nomad/issues/2547)]
 * driver/docker: Allow setting seccomp profiles [[GH-2658](https://github.com/hashicorp/nomad/issues/2658)]
 * driver/docker: Support Docker credential helpers [[GH-2651](https://github.com/hashicorp/nomad/issues/2651)]
 * driver/docker: Auth failures can optionally be ignored [[GH-2786](https://github.com/hashicorp/nomad/issues/2786)]
 * driver/docker: Add `driver.docker.bridge_ip` node attribute [[GH-2797](https://github.com/hashicorp/nomad/issues/2797)]
 * driver/docker: Allow setting container IP with user defined networks
   [[GH-2535](https://github.com/hashicorp/nomad/issues/2535)]
 * driver/rkt: Support `no_overlay` [[GH-2702](https://github.com/hashicorp/nomad/issues/2702)]
 * driver/rkt: Support `insecure_options` list [[GH-2695](https://github.com/hashicorp/nomad/issues/2695)]
 * server: Allow tuning of node heartbeat TTLs [[GH-2859](https://github.com/hashicorp/nomad/issues/2859)]
 * server/networking: Shrink dynamic port range to not overlap with majority of
   operating system's ephemeral port ranges to avoid port conflicts [[GH-2856](https://github.com/hashicorp/nomad/issues/2856)]

BUG FIXES:
 * core: Protect against nil job in new allocation, avoiding panic [[GH-2592](https://github.com/hashicorp/nomad/issues/2592)]
 * core: System jobs should be running until explicitly stopped [[GH-2750](https://github.com/hashicorp/nomad/issues/2750)]
 * core: Prevent invalid job updates (eg service -> batch) [[GH-2746](https://github.com/hashicorp/nomad/issues/2746)]
 * client: Lookup `ip` utility on `$PATH` [[GH-2729](https://github.com/hashicorp/nomad/issues/2729)]
 * client: Add sticky bit to temp directory [[GH-2519](https://github.com/hashicorp/nomad/issues/2519)]
 * client: Shutdown task group leader before other tasks [[GH-2753](https://github.com/hashicorp/nomad/issues/2753)]
 * client: Include symlinks in snapshots when migrating disks [[GH-2687](https://github.com/hashicorp/nomad/issues/2687)]
 * client: Regression for allocation directory unix perms introduced in v0.5.6
   fixed [[GH-2675](https://github.com/hashicorp/nomad/issues/2675)]
 * client: Client syncs allocation state with server before waiting for
   allocation destroy fixing a corner case in which an allocation may be blocked
   till destroy [[GH-2563](https://github.com/hashicorp/nomad/issues/2563)]
 * client: Improved state file handling and reduced write volume [[GH-2878](https://github.com/hashicorp/nomad/issues/2878)]
 * client/artifact: Honor netrc [[GH-2524](https://github.com/hashicorp/nomad/issues/2524)]
 * client/artifact: Handle tars where file in directory is listed before
   directory [[GH-2524](https://github.com/hashicorp/nomad/issues/2524)]
 * client/config: Use `cpu_total_compute` whenever it is set [[GH-2745](https://github.com/hashicorp/nomad/issues/2745)]
 * client/config: Respect `vault.tls_server_name` setting in consul-template
   [[GH-2793](https://github.com/hashicorp/nomad/issues/2793)]
 * driver/exec: Properly set file/dir ownership in chroots [[GH-2552](https://github.com/hashicorp/nomad/issues/2552)]
 * driver/docker: Fix panic in Docker driver on Windows [[GH-2614](https://github.com/hashicorp/nomad/issues/2614)]
 * driver/rkt: Fix env var interpolation [[GH-2777](https://github.com/hashicorp/nomad/issues/2777)]
 * jobspec/validation: Prevent static port conflicts [[GH-2807](https://github.com/hashicorp/nomad/issues/2807)]
 * server: Reject non-TLS clients when TLS enabled [[GH-2525](https://github.com/hashicorp/nomad/issues/2525)]
 * server: Fix a panic in plan evaluation with partial failures and all_at_once
   set [[GH-2544](https://github.com/hashicorp/nomad/issues/2544)]
 * server/periodic: Restoring periodic jobs takes launch time zone into
   consideration [[GH-2808](https://github.com/hashicorp/nomad/issues/2808)]
 * server/vault: Fix Vault Client panic when given nonexistent role [[GH-2648](https://github.com/hashicorp/nomad/issues/2648)]
 * telemetry: Fix merging of use node name [[GH-2762](https://github.com/hashicorp/nomad/issues/2762)]

## 0.5.6 (March 31, 2017)

IMPROVEMENTS:
  * api: Improve log API error when task doesn't exist or hasn't started
    [[GH-2512](https://github.com/hashicorp/nomad/issues/2512)]
  * client: Improve error message when artifact downloading fails [[GH-2289](https://github.com/hashicorp/nomad/issues/2289)]
  * client: Track task start/finish time [[GH-2512](https://github.com/hashicorp/nomad/issues/2512)]
  * client/template: Access Node meta and attributes in template [[GH-2488](https://github.com/hashicorp/nomad/issues/2488)]

BUG FIXES:
  * core: Fix periodic job state switching to dead incorrectly [[GH-2486](https://github.com/hashicorp/nomad/issues/2486)]
  * core: Fix dispatch of periodic job launching allocations immediately
    [[GH-2489](https://github.com/hashicorp/nomad/issues/2489)]
  * api: Fix TLS in logs and fs commands/APIs [[GH-2290](https://github.com/hashicorp/nomad/issues/2290)]
  * cli/plan: Fix diff alignment and remove no change DC output [[GH-2465](https://github.com/hashicorp/nomad/issues/2465)]
  * client: Fix panic when restarting non-running tasks [[GH-2480](https://github.com/hashicorp/nomad/issues/2480)]
  * client: Fix env vars when multiple tasks and ports present [[GH-2491](https://github.com/hashicorp/nomad/issues/2491)]
  * client: Fix `user` attribute disregarding membership of non-main group
    [[GH-2461](https://github.com/hashicorp/nomad/issues/2461)]
  * client/vault: Stop Vault token renewal on task exit [[GH-2495](https://github.com/hashicorp/nomad/issues/2495)]
  * driver/docker: Proper reference counting through task restarts [[GH-2484](https://github.com/hashicorp/nomad/issues/2484)]

## 0.5.5 (March 14, 2017)

__BACKWARDS INCOMPATIBILITIES:__
  * api: The api package definition of a Job has changed from exposing
    primitives to pointers to primitives to allow defaulting of unset fields.
  * driver/docker: The `load` configuration took an array of paths to images
    prior to this release. A single image is expected by the driver so this
    behavior has been changed to take a single path as a string. Jobs using the
    `load` command should update the syntax to a single string.  [[GH-2361](https://github.com/hashicorp/nomad/issues/2361)]

IMPROVEMENTS:
  * core: Handle Serf Reap event [[GH-2310](https://github.com/hashicorp/nomad/issues/2310)]
  * core: Update Serf and Memberlist for more reliable gossip [[GH-2255](https://github.com/hashicorp/nomad/issues/2255)]
  * api: API defaults missing values [[GH-2300](https://github.com/hashicorp/nomad/issues/2300)]
  * api: Validate the restart policy interval [[GH-2311](https://github.com/hashicorp/nomad/issues/2311)]
  * api: New task event for task environment setup [[GH-2302](https://github.com/hashicorp/nomad/issues/2302)]
  * api/cli: Add nomad operator command and API for interacting with Raft
    configuration [[GH-2305](https://github.com/hashicorp/nomad/issues/2305)]
  * cli: node-status displays enabled drivers on the node [[GH-2349](https://github.com/hashicorp/nomad/issues/2349)]
  * client: Apply GC related configurations properly [[GH-2273](https://github.com/hashicorp/nomad/issues/2273)]
  * client: Don't force uppercase meta keys in env vars [[GH-2338](https://github.com/hashicorp/nomad/issues/2338)]
  * client: Limit parallelism during garbage collection [[GH-2427](https://github.com/hashicorp/nomad/issues/2427)]
  * client: Don't exec `uname -r` for node attribute kernel.version [[GH-2380](https://github.com/hashicorp/nomad/issues/2380)]
  * client: Artifact support for git and hg as well as netrc support [[GH-2386](https://github.com/hashicorp/nomad/issues/2386)]
  * client: Add metrics to show number of allocations on in each state [[GH-2425](https://github.com/hashicorp/nomad/issues/2425)]
  * client: Add `NOMAD_{IP,PORT}_<task>_<label>` environment variables [[GH-2426](https://github.com/hashicorp/nomad/issues/2426)]
  * client: Allow specification of `cpu_total_compute` to override fingerprinter
    [[GH-2447](https://github.com/hashicorp/nomad/issues/2447)]
  * client: Reproducible Node ID on OSes that provide system-level UUID
    [[GH-2277](https://github.com/hashicorp/nomad/issues/2277)]
  * driver/docker: Add support for volume drivers [[GH-2351](https://github.com/hashicorp/nomad/issues/2351)]
  * driver/docker: Docker image coordinator and caching [[GH-2361](https://github.com/hashicorp/nomad/issues/2361)]
  * jobspec: Add leader task to allow graceful shutdown of other tasks within
    the task group [[GH-2308](https://github.com/hashicorp/nomad/issues/2308)]
  * periodic: Allow specification of timezones in Periodic Jobs [[GH-2321](https://github.com/hashicorp/nomad/issues/2321)]
  * scheduler: New `distinct_property` constraint [[GH-2418](https://github.com/hashicorp/nomad/issues/2418)]
  * server: Allow specification of eval/job gc threshold [[GH-2370](https://github.com/hashicorp/nomad/issues/2370)]
  * server/vault: Vault Client on Server handles SIGHUP to reload configs
    [[GH-2270](https://github.com/hashicorp/nomad/issues/2270)]
  * telemetry: Clients report allocated/unallocated resources [[GH-2327](https://github.com/hashicorp/nomad/issues/2327)]
  * template: Allow specification of template delimiters [[GH-2315](https://github.com/hashicorp/nomad/issues/2315)]
  * template: Permissions can be set on template destination file [[GH-2262](https://github.com/hashicorp/nomad/issues/2262)]
  * vault: Server side Vault telemetry [[GH-2318](https://github.com/hashicorp/nomad/issues/2318)]
  * vault: Disallow root policy from being specified [[GH-2309](https://github.com/hashicorp/nomad/issues/2309)]

BUG FIXES:
  * core: Handle periodic parameterized jobs [[GH-2385](https://github.com/hashicorp/nomad/issues/2385)]
  * core: Improve garbage collection of stopped batch jobs [[GH-2432](https://github.com/hashicorp/nomad/issues/2432)]
  * api: Fix escaping of HTML characters [[GH-2322](https://github.com/hashicorp/nomad/issues/2322)]
  * cli: Display disk resources in alloc-status [[GH-2404](https://github.com/hashicorp/nomad/issues/2404)]
  * client: Drivers log during fingerprinting [[GH-2337](https://github.com/hashicorp/nomad/issues/2337)]
  * client: Fix race condition with deriving vault tokens [[GH-2275](https://github.com/hashicorp/nomad/issues/2275)]
  * client: Fix remounting alloc dirs after reboots [[GH-2391](https://github.com/hashicorp/nomad/issues/2391)] [[GH-2394](https://github.com/hashicorp/nomad/issues/2394)]
  * client: Replace `-` with `_` in environment variable names [[GH-2406](https://github.com/hashicorp/nomad/issues/2406)]
  * client: Fix panic and deadlock during client restore state when prestart
    fails [[GH-2376](https://github.com/hashicorp/nomad/issues/2376)]
  * config: Fix Consul Config Merging/Copying [[GH-2278](https://github.com/hashicorp/nomad/issues/2278)]
  * config: Fix Client reserved resource merging panic [[GH-2281](https://github.com/hashicorp/nomad/issues/2281)]
  * server: Fix panic when forwarding Vault derivation requests from non-leader
    servers [[GH-2267](https://github.com/hashicorp/nomad/issues/2267)]

## 0.5.4 (January 31, 2017)

IMPROVEMENTS:
  * client: Made the GC related tunables configurable via client configuration
    [[GH-2261](https://github.com/hashicorp/nomad/issues/2261)]

BUG FIXES:
  * client: Fix panic when upgrading to 0.5.3 [[GH-2256](https://github.com/hashicorp/nomad/issues/2256)]

## 0.5.3 (January 30, 2017)

IMPROVEMENTS:
  * core: Introduce parameterized jobs and dispatch command/API [[GH-2128](https://github.com/hashicorp/nomad/issues/2128)]
  * core: Cancel blocked evals upon successful one for job [[GH-2155](https://github.com/hashicorp/nomad/issues/2155)]
  * api: Added APIs for requesting GC of allocations [[GH-2192](https://github.com/hashicorp/nomad/issues/2192)]
  * api: Job summary endpoint includes summary status for child jobs [[GH-2128](https://github.com/hashicorp/nomad/issues/2128)]
  * api/client: Plain text log streaming suitable for viewing logs in a browser
    [[GH-2235](https://github.com/hashicorp/nomad/issues/2235)]
  * cli: Defaulting to showing allocations which belong to currently registered
    job [[GH-2032](https://github.com/hashicorp/nomad/issues/2032)]
  * client: Garbage collect Allocation Runners to free up disk resources
    [[GH-2081](https://github.com/hashicorp/nomad/issues/2081)]
  * client: Don't retrieve Driver Stats if unsupported [[GH-2173](https://github.com/hashicorp/nomad/issues/2173)]
  * client: Filter log lines in the executor based on client's log level
    [[GH-2172](https://github.com/hashicorp/nomad/issues/2172)]
  * client: Added environment variables to discover addresses of sibling tasks
    in an allocation [[GH-2223](https://github.com/hashicorp/nomad/issues/2223)]
  * discovery: Register service with duplicate names on different ports [[GH-2208](https://github.com/hashicorp/nomad/issues/2208)]
  * driver/docker: Add support for network aliases [[GH-1980](https://github.com/hashicorp/nomad/issues/1980)]
  * driver/docker: Add `force_pull` option to force downloading an image [[GH-2147](https://github.com/hashicorp/nomad/issues/2147)]
  * driver/docker: Retry when image is not found while creating a container
    [[GH-2222](https://github.com/hashicorp/nomad/issues/2222)]
  * driver/java: Support setting class_path and class name. [[GH-2199](https://github.com/hashicorp/nomad/issues/2199)]
  * telemetry: Prefix gauge values with node name instead of hostname [[GH-2098](https://github.com/hashicorp/nomad/issues/2098)]
  * template: The template block supports keyOrDefault [[GH-2209](https://github.com/hashicorp/nomad/issues/2209)]
  * template: The template block can now interpolate Nomad environment variables
    [[GH-2209](https://github.com/hashicorp/nomad/issues/2209)]
  * vault: Improve validation of the Vault token given to Nomad servers
    [[GH-2226](https://github.com/hashicorp/nomad/issues/2226)]
  * vault: Support setting the Vault role to derive tokens from with
    `create_from_role` setting [[GH-2226](https://github.com/hashicorp/nomad/issues/2226)]

BUG FIXES:
  * client: Fixed namespacing for the cpu arch attribute [[GH-2161](https://github.com/hashicorp/nomad/issues/2161)]
  * client: Fix issue where allocations weren't pulled for several minutes. This
    manifested as slow starts, delayed kills, etc [[GH-2177](https://github.com/hashicorp/nomad/issues/2177)]
  * client: Fix a panic that would occur with a racy alloc migration
    cancellation [[GH-2231](https://github.com/hashicorp/nomad/issues/2231)]
  * config: Fix merging of Consul options which caused auto_advertise to be
    ignored [[GH-2159](https://github.com/hashicorp/nomad/issues/2159)]
  * driver: Fix image based drivers (eg docker) having host env vars set [[GH-2211](https://github.com/hashicorp/nomad/issues/2211)]
  * driver/docker: Fix Docker auth/logging interpolation [GH-2063, GH-2130]
  * driver/docker: Fix parsing of Docker Auth Configurations. New parsing is
    in-line with Docker itself. Also log debug message if auth lookup failed
    [[GH-2190](https://github.com/hashicorp/nomad/issues/2190)]
  * template: Fix splay being used as a wait and instead randomize the delay
    from 0 seconds to splay duration [[GH-2227](https://github.com/hashicorp/nomad/issues/2227)]

## 0.5.2 (December 23, 2016)

BUG FIXES:
  * client: Fixed a race condition and remove panic when handling duplicate
    allocations [[GH-2096](https://github.com/hashicorp/nomad/issues/2096)]
  * client: Cancel wait for remote allocation if migration is no longer required
    [[GH-2097](https://github.com/hashicorp/nomad/issues/2097)]
  * client: Failure to stat a single mountpoint does not cause all of host
    resource usage collection to fail [[GH-2090](https://github.com/hashicorp/nomad/issues/2090)]

## 0.5.1 (December 12, 2016)

IMPROVEMENTS:
  * driver/rkt: Support rkt's `--dns=host` and `--dns=none` options [[GH-2028](https://github.com/hashicorp/nomad/issues/2028)]

BUG FIXES:
  * agent/config: Fix use of IPv6 addresses [[GH-2036](https://github.com/hashicorp/nomad/issues/2036)]
  * api: Fix file descriptor leak and high CPU usage when using the logs
    endpoint [[GH-2079](https://github.com/hashicorp/nomad/issues/2079)]
  * cli: Improve parsing error when a job without a name is specified [[GH-2030](https://github.com/hashicorp/nomad/issues/2030)]
  * client: Fixed permissions of migrated allocation directory [[GH-2061](https://github.com/hashicorp/nomad/issues/2061)]
  * client: Ensuring allocations are not blocked more than once [[GH-2040](https://github.com/hashicorp/nomad/issues/2040)]
  * client: Fix race on StreamFramer Destroy which would cause a panic [[GH-2007](https://github.com/hashicorp/nomad/issues/2007)]
  * client: Not migrating allocation directories on the same client if sticky is
    turned off [[GH-2017](https://github.com/hashicorp/nomad/issues/2017)]
  * client/vault: Fix issue in which deriving a Vault token would fail with
    allocation does not exist due to stale queries [[GH-2050](https://github.com/hashicorp/nomad/issues/2050)]
  * driver/docker: Make container exist errors non-retriable by task runner
    [[GH-2033](https://github.com/hashicorp/nomad/issues/2033)]
  * driver/docker: Fixed an issue related to purging containers with same name
    as Nomad is trying to start [[GH-2037](https://github.com/hashicorp/nomad/issues/2037)]
  * driver/rkt: Fix validation of rkt volumes [[GH-2027](https://github.com/hashicorp/nomad/issues/2027)]

## 0.5.0 (November 16, 2016)

__BACKWARDS INCOMPATIBILITIES:__
  * jobspec: Extracted the disk resources from the task to the task group. The
    new block is name `ephemeral_disk`. Nomad will automatically convert
    existing jobs but newly submitted jobs should refactor the disk resource
    [GH-1710, GH-1679]
  * agent/config: `network_speed` is now an override and not a default value. If
    the network link speed is not detected a default value is applied.

IMPROVEMENTS:
  * core: Support for gossip encryption [[GH-1791](https://github.com/hashicorp/nomad/issues/1791)]
  * core: Vault integration to handle secure introduction of tasks [GH-1583,
    GH-1713]
  * core: New `set_contains` constraint to determine if a set contains all
    specified values [[GH-1839](https://github.com/hashicorp/nomad/issues/1839)]
  * core: Scheduler version enforcement disallows different scheduler version
    from making decisions simultaneously [[GH-1872](https://github.com/hashicorp/nomad/issues/1872)]
  * core: Introduce node SecretID which can be used to minimize the available
    surface area of RPCs to malicious Nomad Clients [[GH-1597](https://github.com/hashicorp/nomad/issues/1597)]
  * core: Add `sticky` volumes which inform the scheduler to prefer placing
    updated allocations on the same node and to reuse the `local/` and
    `alloc/data` directory from previous allocation allowing semi-persistent
    data and allow those folders to be synced from a remote node [GH-1654,
    GH-1741]
  * agent: Add DataDog telemetry sync [[GH-1816](https://github.com/hashicorp/nomad/issues/1816)]
  * agent: Allow Consul health checks to use bind address rather than advertise
    [[GH-1866](https://github.com/hashicorp/nomad/issues/1866)]
  * agent/config: Advertise addresses do not need to specify a port [[GH-1902](https://github.com/hashicorp/nomad/issues/1902)]
  * agent/config: Bind address defaults to 0.0.0.0 and Advertise defaults to
    hostname [[GH-1955](https://github.com/hashicorp/nomad/issues/1955)]
  * api: Support TLS for encrypting Raft, RPC and HTTP APIs [[GH-1853](https://github.com/hashicorp/nomad/issues/1853)]
  * api: Implement blocking queries for querying a job's evaluations [[GH-1892](https://github.com/hashicorp/nomad/issues/1892)]
  * cli: `nomad alloc-status` shows allocation creation time [[GH-1623](https://github.com/hashicorp/nomad/issues/1623)]
  * cli: `nomad node-status` shows node metadata in verbose mode [[GH-1841](https://github.com/hashicorp/nomad/issues/1841)]
  * client: Failed RPCs are retried on all servers [[GH-1735](https://github.com/hashicorp/nomad/issues/1735)]
  * client: Fingerprint and driver blacklist support [[GH-1949](https://github.com/hashicorp/nomad/issues/1949)]
  * client: Introduce a `secrets/` directory to tasks where sensitive data can
    be written [[GH-1681](https://github.com/hashicorp/nomad/issues/1681)]
  * client/jobspec: Add support for templates that can render static files,
    dynamic content from Consul and secrets from Vault [[GH-1783](https://github.com/hashicorp/nomad/issues/1783)]
  * driver: Export `NOMAD_JOB_NAME` environment variable [[GH-1804](https://github.com/hashicorp/nomad/issues/1804)]
  * driver/docker: Docker For Mac support [[GH-1806](https://github.com/hashicorp/nomad/issues/1806)]
  * driver/docker: Support Docker volumes [[GH-1767](https://github.com/hashicorp/nomad/issues/1767)]
  * driver/docker: Allow Docker logging to be configured [[GH-1767](https://github.com/hashicorp/nomad/issues/1767)]
  * driver/docker: Add `userns_mode` (`--userns`) support [[GH-1940](https://github.com/hashicorp/nomad/issues/1940)]
  * driver/lxc: Support for LXC containers [[GH-1699](https://github.com/hashicorp/nomad/issues/1699)]
  * driver/rkt: Support network configurations [[GH-1862](https://github.com/hashicorp/nomad/issues/1862)]
  * driver/rkt: Support rkt volumes (rkt >= 1.0.0 required) [[GH-1812](https://github.com/hashicorp/nomad/issues/1812)]
  * server/rpc: Added an RPC endpoint for retrieving server members [[GH-1947](https://github.com/hashicorp/nomad/issues/1947)]

BUG FIXES:
  * core: Fix case where dead nodes were not properly handled by System
    scheduler [[GH-1715](https://github.com/hashicorp/nomad/issues/1715)]
  * agent: Handle the SIGPIPE signal preventing panics on journalctl restarts
    [[GH-1802](https://github.com/hashicorp/nomad/issues/1802)]
  * api: Disallow filesystem APIs to read paths that escape the allocation
    directory [[GH-1786](https://github.com/hashicorp/nomad/issues/1786)]
  * cli: `nomad run` failed to run on Windows [[GH-1690](https://github.com/hashicorp/nomad/issues/1690)]
  * cli: `alloc-status` and `node-status` work without access to task stats
    [[GH-1660](https://github.com/hashicorp/nomad/issues/1660)]
  * cli: `alloc-status` does not query for allocation statistics if node is down
    [[GH-1844](https://github.com/hashicorp/nomad/issues/1844)]
  * client: Prevent race when persisting state file [[GH-1682](https://github.com/hashicorp/nomad/issues/1682)]
  * client: Retry recoverable errors when starting a driver [[GH-1891](https://github.com/hashicorp/nomad/issues/1891)]
  * client: Do not validate the command does not contain spaces [[GH-1974](https://github.com/hashicorp/nomad/issues/1974)]
  * client: Fix old services not getting removed from consul on update [[GH-1668](https://github.com/hashicorp/nomad/issues/1668)]
  * client: Preserve permissions of nested directories while chrooting [[GH-1960](https://github.com/hashicorp/nomad/issues/1960)]
  * client: Folder permissions are dropped even when not running as root [[GH-1888](https://github.com/hashicorp/nomad/issues/1888)]
  * client: Artifact download failures will be retried before failing tasks
    [[GH-1558](https://github.com/hashicorp/nomad/issues/1558)]
  * client: Fix a memory leak in the executor that caused failed allocations
    [[GH-1762](https://github.com/hashicorp/nomad/issues/1762)]
  * client: Fix a crash related to stats publishing when driver hasn't started
    yet [[GH-1723](https://github.com/hashicorp/nomad/issues/1723)]
  * client: Chroot environment is only created once, avoid potential filesystem
    errors [[GH-1753](https://github.com/hashicorp/nomad/issues/1753)]
  * client: Failures to download an artifact are retried according to restart
    policy before failing the allocation [[GH-1653](https://github.com/hashicorp/nomad/issues/1653)]
  * client/executor: Prevent race when updating a job configuration with the
    logger [[GH-1886](https://github.com/hashicorp/nomad/issues/1886)]
  * client/fingerprint: Fix inconsistent CPU MHz fingerprinting [[GH-1366](https://github.com/hashicorp/nomad/issues/1366)]
  * env/aws: Fix an issue with reserved ports causing placement failures
    [[GH-1617](https://github.com/hashicorp/nomad/issues/1617)]
  * discovery: Interpolate all service and check fields [[GH-1966](https://github.com/hashicorp/nomad/issues/1966)]
  * discovery: Fix old services not getting removed from Consul on update
    [[GH-1668](https://github.com/hashicorp/nomad/issues/1668)]
  * discovery: Fix HTTP timeout with Server HTTP health check when there is no
    leader [[GH-1656](https://github.com/hashicorp/nomad/issues/1656)]
  * discovery: Fix client flapping when server is in a different datacenter as
    the client [[GH-1641](https://github.com/hashicorp/nomad/issues/1641)]
  * discovery/jobspec: Validate service name after interpolation [[GH-1852](https://github.com/hashicorp/nomad/issues/1852)]
  * driver/docker: Fix `local/` directory mount into container [[GH-1830](https://github.com/hashicorp/nomad/issues/1830)]
  * driver/docker: Interpolate all string configuration variables [[GH-1965](https://github.com/hashicorp/nomad/issues/1965)]
  * jobspec: Tasks without a resource block no longer fail to validate [[GH-1864](https://github.com/hashicorp/nomad/issues/1864)]
  * jobspec: Update HCL to fix panic in JSON parsing [[GH-1754](https://github.com/hashicorp/nomad/issues/1754)]

## 0.4.1 (August 18, 2016)

__BACKWARDS INCOMPATIBILITIES:__
  * telemetry: Operators will have to explicitly opt-in for Nomad client to
    publish allocation and node metrics

IMPROVEMENTS:
  * core: Allow count 0 on system jobs [[GH-1421](https://github.com/hashicorp/nomad/issues/1421)]
  * core: Summarize the current status of registered jobs. [GH-1383, GH-1517]
  * core: Gracefully handle short lived outages by holding RPC calls [[GH-1403](https://github.com/hashicorp/nomad/issues/1403)]
  * core: Introduce a lost state for allocations that were on Nodes that died
    [[GH-1516](https://github.com/hashicorp/nomad/issues/1516)]
  * api: client Logs endpoint for streaming task logs [[GH-1444](https://github.com/hashicorp/nomad/issues/1444)]
  * api/cli: Support for tailing/streaming files [GH-1404, GH-1420]
  * api/server: Support for querying job summaries [[GH-1455](https://github.com/hashicorp/nomad/issues/1455)]
  * cli: `nomad logs` command for streaming task logs [[GH-1444](https://github.com/hashicorp/nomad/issues/1444)]
  * cli: `nomad status` shows the create time of allocations [[GH-1540](https://github.com/hashicorp/nomad/issues/1540)]
  * cli: `nomad plan` exit code indicates if changes will occur [[GH-1502](https://github.com/hashicorp/nomad/issues/1502)]
  * cli: status commands support JSON output and go template formating [[GH-1503](https://github.com/hashicorp/nomad/issues/1503)]
  * cli: Validate and plan command supports reading from stdin [GH-1460,
    GH-1458]
  * cli: Allow basic authentication through address and environment variable
    [[GH-1610](https://github.com/hashicorp/nomad/issues/1610)]
  * cli: `nomad node-status` shows volume name for non-physical volumes instead
    of showing 0B used [[GH-1538](https://github.com/hashicorp/nomad/issues/1538)]
  * cli: Support retrieving job files using go-getter in the `run`, `plan` and
    `validate` command [[GH-1511](https://github.com/hashicorp/nomad/issues/1511)]
  * client: Add killing event to task state [[GH-1457](https://github.com/hashicorp/nomad/issues/1457)]
  * client: Fingerprint network speed on Windows [[GH-1443](https://github.com/hashicorp/nomad/issues/1443)]
  * discovery: Support for initial check status [[GH-1599](https://github.com/hashicorp/nomad/issues/1599)]
  * discovery: Support for query params in health check urls [[GH-1562](https://github.com/hashicorp/nomad/issues/1562)]
  * driver/docker: Allow working directory to be configured [[GH-1513](https://github.com/hashicorp/nomad/issues/1513)]
  * driver/docker: Remove docker volumes when removing container [[GH-1519](https://github.com/hashicorp/nomad/issues/1519)]
  * driver/docker: Set windows containers network mode to nat by default
    [[GH-1521](https://github.com/hashicorp/nomad/issues/1521)]
  * driver/exec: Allow chroot environment to be configurable [[GH-1518](https://github.com/hashicorp/nomad/issues/1518)]
  * driver/qemu: Allows users to pass extra args to the qemu driver [[GH-1596](https://github.com/hashicorp/nomad/issues/1596)]
  * telemetry: Circonus integration for telemetry metrics [[GH-1459](https://github.com/hashicorp/nomad/issues/1459)]
  * telemetry: Allow operators to opt-in for publishing metrics [[GH-1501](https://github.com/hashicorp/nomad/issues/1501)]

BUG FIXES:
  * agent: Reload agent configuration on SIGHUP [[GH-1566](https://github.com/hashicorp/nomad/issues/1566)]
  * core: Sanitize empty slices/maps in jobs to avoid incorrect create/destroy
    updates [[GH-1434](https://github.com/hashicorp/nomad/issues/1434)]
  * core: Fix race in which a Node registers and doesn't receive system jobs
    [[GH-1456](https://github.com/hashicorp/nomad/issues/1456)]
  * core: Fix issue in which Nodes with large amount of reserved ports would
    cause dynamic port allocations to fail [[GH-1526](https://github.com/hashicorp/nomad/issues/1526)]
  * core: Fix a condition in which old batch allocations could get updated even
    after terminal. In a rare case this could cause a server panic [[GH-1471](https://github.com/hashicorp/nomad/issues/1471)]
  * core: Do not update the Job attached to Allocations that have been marked
    terminal [[GH-1508](https://github.com/hashicorp/nomad/issues/1508)]
  * agent: Fix advertise address when using IPv6 [[GH-1465](https://github.com/hashicorp/nomad/issues/1465)]
  * cli: Fix node-status when using IPv6 advertise address [[GH-1465](https://github.com/hashicorp/nomad/issues/1465)]
  * client: Merging telemetry configuration properly [[GH-1670](https://github.com/hashicorp/nomad/issues/1670)]
  * client: Task start errors adhere to restart policy mode [[GH-1405](https://github.com/hashicorp/nomad/issues/1405)]
  * client: Reregister with servers if node is unregistered [[GH-1593](https://github.com/hashicorp/nomad/issues/1593)]
  * client: Killing an allocation doesn't cause allocation stats to block
    [[GH-1454](https://github.com/hashicorp/nomad/issues/1454)]
  * driver/docker: Disable swap on docker driver [[GH-1480](https://github.com/hashicorp/nomad/issues/1480)]
  * driver/docker: Fix improper gating on privileged mode [[GH-1506](https://github.com/hashicorp/nomad/issues/1506)]
  * driver/docker: Default network type is "nat" on Windows [[GH-1521](https://github.com/hashicorp/nomad/issues/1521)]
  * driver/docker: Cleanup created volume when destroying container [[GH-1519](https://github.com/hashicorp/nomad/issues/1519)]
  * driver/rkt: Set host environment variables [[GH-1581](https://github.com/hashicorp/nomad/issues/1581)]
  * driver/rkt: Validate the command and trust_prefix configs [[GH-1493](https://github.com/hashicorp/nomad/issues/1493)]
  * plan: Plan on system jobs discounts nodes that do not meet required
    constraints [[GH-1568](https://github.com/hashicorp/nomad/issues/1568)]

## 0.4.0 (June 28, 2016)

__BACKWARDS INCOMPATIBILITIES:__
  * api: Tasks are no longer allowed to have slashes in their name [[GH-1210](https://github.com/hashicorp/nomad/issues/1210)]
  * cli: Remove the eval-monitor command. Users should switch to `nomad
    eval-status -monitor`.
  * config: Consul configuration has been moved from client options map to
    consul block under client configuration
  * driver/docker: Enabled SSL by default for pulling images from docker
    registries. [[GH-1336](https://github.com/hashicorp/nomad/issues/1336)]

IMPROVEMENTS:
  * core: Scheduler reuses blocked evaluations to avoid unbounded creation of
    evaluations under high contention [[GH-1199](https://github.com/hashicorp/nomad/issues/1199)]
  * core: Scheduler stores placement failures in evaluations, no longer
    generating failed allocations for debug information [[GH-1188](https://github.com/hashicorp/nomad/issues/1188)]
  * api: Faster JSON response encoding [[GH-1182](https://github.com/hashicorp/nomad/issues/1182)]
  * api: Gzip compress HTTP API requests [[GH-1203](https://github.com/hashicorp/nomad/issues/1203)]
  * api: Plan api introduced for the Job endpoint [[GH-1168](https://github.com/hashicorp/nomad/issues/1168)]
  * api: Job endpoint can enforce Job Modify Index to ensure job is being
    modified from a known state [[GH-1243](https://github.com/hashicorp/nomad/issues/1243)]
  * api/client: Add resource usage APIs for retrieving tasks/allocations/host
    resource usage [[GH-1189](https://github.com/hashicorp/nomad/issues/1189)]
  * cli: Faster when displaying large amounts outputs [[GH-1362](https://github.com/hashicorp/nomad/issues/1362)]
  * cli: Deprecate `eval-monitor` and introduce `eval-status` [[GH-1206](https://github.com/hashicorp/nomad/issues/1206)]
  * cli: Unify the `fs` family of commands to be a single command [[GH-1150](https://github.com/hashicorp/nomad/issues/1150)]
  * cli: Introduce `nomad plan` to dry-run a job through the scheduler and
    determine its effects [[GH-1181](https://github.com/hashicorp/nomad/issues/1181)]
  * cli: node-status command displays host resource usage and allocation
    resources [[GH-1261](https://github.com/hashicorp/nomad/issues/1261)]
  * cli: Region flag and environment variable introduced to set region
    forwarding. Automatic region forwarding for run and plan [[GH-1237](https://github.com/hashicorp/nomad/issues/1237)]
  * client: If Consul is available, automatically bootstrap Nomad Client
    using the `_nomad` service in Consul. Nomad Servers now register
    themselves with Consul to make this possible. [[GH-1201](https://github.com/hashicorp/nomad/issues/1201)]
  * drivers: Qemu and Java can be run without an artifact being download. Useful
    if the artifact exists inside a chrooted directory [[GH-1262](https://github.com/hashicorp/nomad/issues/1262)]
  * driver/docker: Added a client options to set SELinux labels for container
    bind mounts. [[GH-788](https://github.com/hashicorp/nomad/issues/788)]
  * driver/docker: Enabled SSL by default for pulling images from docker
    registries. [[GH-1336](https://github.com/hashicorp/nomad/issues/1336)]
  * server: If Consul is available, automatically bootstrap Nomad Servers
    using the `_nomad` service in Consul.  [[GH-1276](https://github.com/hashicorp/nomad/issues/1276)]

BUG FIXES:
  * core: Improve garbage collection of allocations and nodes [[GH-1256](https://github.com/hashicorp/nomad/issues/1256)]
  * core: Fix a potential deadlock if establishing leadership fails and is
    retried [[GH-1231](https://github.com/hashicorp/nomad/issues/1231)]
  * core: Do not restart successful batch jobs when the node is removed/drained
    [[GH-1205](https://github.com/hashicorp/nomad/issues/1205)]
  * core: Fix an issue in which the scheduler could be invoked with insufficient
    state [[GH-1339](https://github.com/hashicorp/nomad/issues/1339)]
  * core: Updated User, Meta or Resources in a task cause create/destroy updates
    [GH-1128, GH-1153]
  * core: Fix blocked evaluations being run without properly accounting for
    priority [[GH-1183](https://github.com/hashicorp/nomad/issues/1183)]
  * api: Tasks are no longer allowed to have slashes in their name [[GH-1210](https://github.com/hashicorp/nomad/issues/1210)]
  * client: Delete tmp files used to communicate with executor [[GH-1241](https://github.com/hashicorp/nomad/issues/1241)]
  * client: Prevent the client from restoring with incorrect task state [[GH-1294](https://github.com/hashicorp/nomad/issues/1294)]
  * discovery: Ensure service and check names are unique [GH-1143, GH-1144]
  * driver/docker: Ensure docker client doesn't time out after a minute.
    [[GH-1184](https://github.com/hashicorp/nomad/issues/1184)]
  * driver/java: Fix issue in which Java on darwin attempted to chroot [[GH-1262](https://github.com/hashicorp/nomad/issues/1262)]
  * driver/docker: Fix issue in which logs could be spliced [[GH-1322](https://github.com/hashicorp/nomad/issues/1322)]

## 0.3.2 (April 22, 2016)

IMPROVEMENTS:
  * core: Garbage collection partitioned to avoid system delays [[GH-1012](https://github.com/hashicorp/nomad/issues/1012)]
  * core: Allow count zero task groups to enable blue/green deploys [[GH-931](https://github.com/hashicorp/nomad/issues/931)]
  * core: Validate driver configurations when submitting jobs [GH-1062, GH-1089]
  * core: Job Deregister forces an evaluation for the job even if it doesn't
    exist [[GH-981](https://github.com/hashicorp/nomad/issues/981)]
  * core: Rename successfully finished allocations to "Complete" rather than
    "Dead" for clarity [[GH-975](https://github.com/hashicorp/nomad/issues/975)]
  * cli: `alloc-status` explains restart decisions [[GH-984](https://github.com/hashicorp/nomad/issues/984)]
  * cli: `node-drain -self` drains the local node [[GH-1068](https://github.com/hashicorp/nomad/issues/1068)]
  * cli: `node-status -self` queries the local node [[GH-1004](https://github.com/hashicorp/nomad/issues/1004)]
  * cli: Destructive commands now require confirmation [[GH-983](https://github.com/hashicorp/nomad/issues/983)]
  * cli: `alloc-status` display is less verbose by default [[GH-946](https://github.com/hashicorp/nomad/issues/946)]
  * cli: `server-members` displays the current leader in each region [[GH-935](https://github.com/hashicorp/nomad/issues/935)]
  * cli: `run` has an `-output` flag to emit a JSON version of the job [[GH-990](https://github.com/hashicorp/nomad/issues/990)]
  * cli: New `inspect` command to display a submitted job's specification
    [[GH-952](https://github.com/hashicorp/nomad/issues/952)]
  * cli: `node-status` display is less verbose by default and shows a node's
    total resources [[GH-946](https://github.com/hashicorp/nomad/issues/946)]
  * client: `artifact` source can be interpreted [[GH-1070](https://github.com/hashicorp/nomad/issues/1070)]
  * client: Add IP and Port environment variables [[GH-1099](https://github.com/hashicorp/nomad/issues/1099)]
  * client: Nomad fingerprinter to detect client's version [[GH-965](https://github.com/hashicorp/nomad/issues/965)]
  * client: Tasks can interpret Meta set in the task group and job [[GH-985](https://github.com/hashicorp/nomad/issues/985)]
  * client: All tasks in a task group are killed when a task fails [[GH-962](https://github.com/hashicorp/nomad/issues/962)]
  * client: Pass environment variables from host to exec based tasks [[GH-970](https://github.com/hashicorp/nomad/issues/970)]
  * client: Allow task's to be run as particular user [GH-950, GH-978]
  * client: `artifact` block now supports downloading paths relative to the
    task's directory [[GH-944](https://github.com/hashicorp/nomad/issues/944)]
  * docker: Timeout communications with Docker Daemon to avoid deadlocks with
    misbehaving Docker Daemon [[GH-1117](https://github.com/hashicorp/nomad/issues/1117)]
  * discovery: Support script based health checks [[GH-986](https://github.com/hashicorp/nomad/issues/986)]
  * discovery: Allowing registration of services which don't expose ports
    [[GH-1092](https://github.com/hashicorp/nomad/issues/1092)]
  * driver/docker: Support for `tty` and `interactive` options [[GH-1059](https://github.com/hashicorp/nomad/issues/1059)]
  * jobspec: Improved validation of services referencing port labels [[GH-1097](https://github.com/hashicorp/nomad/issues/1097)]
  * periodic: Periodic jobs are always evaluated in UTC timezone [[GH-1074](https://github.com/hashicorp/nomad/issues/1074)]

BUG FIXES:
  * core: Prevent garbage collection of running batch jobs [[GH-989](https://github.com/hashicorp/nomad/issues/989)]
  * core: Trigger System scheduler when Node drain is disabled [[GH-1106](https://github.com/hashicorp/nomad/issues/1106)]
  * core: Fix issue where in-place updated allocation double counted resources
    [[GH-957](https://github.com/hashicorp/nomad/issues/957)]
  * core: Fix drained, batched allocations from being migrated indefinitely
    [[GH-1086](https://github.com/hashicorp/nomad/issues/1086)]
  * client: Garbage collect Docker containers on exit [[GH-1071](https://github.com/hashicorp/nomad/issues/1071)]
  * client: Fix common exec failures on CentOS and Amazon Linux [[GH-1009](https://github.com/hashicorp/nomad/issues/1009)]
  * client: Fix S3 artifact downloading with IAM credentials [[GH-1113](https://github.com/hashicorp/nomad/issues/1113)]
  * client: Fix handling of environment variables containing multiple equal
    signs [[GH-1115](https://github.com/hashicorp/nomad/issues/1115)]

## 0.3.1 (March 16, 2016)

__BACKWARDS INCOMPATIBILITIES:__
  * Service names that dont conform to RFC-1123 and RFC-2782 will fail
    validation. To fix, change service name to conform to the RFCs before
    running the job [[GH-915](https://github.com/hashicorp/nomad/issues/915)]
  * Jobs that downloaded artifacts will have to be updated to the new syntax and
    be resubmitted. The new syntax consolidates artifacts to the `task` rather
    than being duplicated inside each driver config [[GH-921](https://github.com/hashicorp/nomad/issues/921)]

IMPROVEMENTS:
  * cli: Validate job file schemas [[GH-900](https://github.com/hashicorp/nomad/issues/900)]
  * client: Add environment variables for task name, allocation ID/Name/Index
    [GH-869, GH-896]
  * client: Starting task is retried under the restart policy if the error is
    recoverable [[GH-859](https://github.com/hashicorp/nomad/issues/859)]
  * client: Allow tasks to download artifacts, which can be archives, prior to
    starting [[GH-921](https://github.com/hashicorp/nomad/issues/921)]
  * config: Validate Nomad configuration files [[GH-910](https://github.com/hashicorp/nomad/issues/910)]
  * config: Client config allows reserving resources [[GH-910](https://github.com/hashicorp/nomad/issues/910)]
  * driver/docker: Support for ECR [[GH-858](https://github.com/hashicorp/nomad/issues/858)]
  * driver/docker: Periodic Fingerprinting [[GH-893](https://github.com/hashicorp/nomad/issues/893)]
  * driver/docker: Preventing port reservation for log collection on Unix platforms [[GH-897](https://github.com/hashicorp/nomad/issues/897)]
  * driver/rkt: Pass DNS information to rkt driver [[GH-892](https://github.com/hashicorp/nomad/issues/892)]
  * jobspec: Require RFC-1123 and RFC-2782 valid service names [[GH-915](https://github.com/hashicorp/nomad/issues/915)]

BUG FIXES:
  * core: No longer cancel evaluations that are delayed in the plan queue
    [[GH-884](https://github.com/hashicorp/nomad/issues/884)]
  * api: Guard client/fs/ APIs from being accessed on a non-client node [[GH-890](https://github.com/hashicorp/nomad/issues/890)]
  * client: Allow dashes in variable names during interpolation [[GH-857](https://github.com/hashicorp/nomad/issues/857)]
  * client: Updating kill timeout adheres to operator specified maximum value [[GH-878](https://github.com/hashicorp/nomad/issues/878)]
  * client: Fix a case in which clients would pull but not run allocations
    [[GH-906](https://github.com/hashicorp/nomad/issues/906)]
  * consul: Remove concurrent map access [[GH-874](https://github.com/hashicorp/nomad/issues/874)]
  * driver/exec: Stopping tasks with more than one pid in a cgroup [[GH-855](https://github.com/hashicorp/nomad/issues/855)]
  * client/executor/linux: Add /run/resolvconf/ to chroot so DNS works [[GH-905](https://github.com/hashicorp/nomad/issues/905)]

## 0.3.0 (February 25, 2016)

__BACKWARDS INCOMPATIBILITIES:__
  * Stdout and Stderr log files of tasks have moved from task/local to
    alloc/logs [[GH-851](https://github.com/hashicorp/nomad/issues/851)]
  * Any users of the runtime environment variable `$NOMAD_PORT_` will need to
    update to the new `${NOMAD_ADDR_}` variable [[GH-704](https://github.com/hashicorp/nomad/issues/704)]
  * Service names that include periods will fail validation. To fix, remove any
    periods from the service name before running the job [[GH-770](https://github.com/hashicorp/nomad/issues/770)]
  * Task resources are now validated and enforce minimum resources. If a job
    specifies resources below the minimum they will need to be updated [[GH-739](https://github.com/hashicorp/nomad/issues/739)]
  * Node ID is no longer specifiable. For users who have set a custom Node
    ID, the node should be drained before Nomad is updated and the data_dir
    should be deleted before starting for the first time [[GH-675](https://github.com/hashicorp/nomad/issues/675)]
  * Users of custom restart policies should update to the new syntax which adds
    a `mode` field. The `mode` can be either `fail` or `delay`. The default for
    `batch` and `service` jobs is `fail` and `delay` respectively [[GH-594](https://github.com/hashicorp/nomad/issues/594)]
  * All jobs that interpret variables in constraints or driver configurations
    will need to be updated to the new syntax which wraps the interpreted
    variable in curly braces. (`$node.class` becomes `${node.class}`) [[GH-760](https://github.com/hashicorp/nomad/issues/760)]

IMPROVEMENTS:
  * core: Populate job status [[GH-663](https://github.com/hashicorp/nomad/issues/663)]
  * core: Cgroup fingerprinter [[GH-712](https://github.com/hashicorp/nomad/issues/712)]
  * core: Node class constraint [[GH-618](https://github.com/hashicorp/nomad/issues/618)]
  * core: User specifiable kill timeout [[GH-624](https://github.com/hashicorp/nomad/issues/624)]
  * core: Job queueing via blocked evaluations  [[GH-726](https://github.com/hashicorp/nomad/issues/726)]
  * core: Only reschedule failed batch allocations [[GH-746](https://github.com/hashicorp/nomad/issues/746)]
  * core: Add available nodes by DC to AllocMetrics [[GH-619](https://github.com/hashicorp/nomad/issues/619)]
  * core: Improve scheduler retry logic under contention [[GH-787](https://github.com/hashicorp/nomad/issues/787)]
  * core: Computed node class and stack optimization [GH-691, GH-708]
  * core: Improved restart policy with more user configuration [[GH-594](https://github.com/hashicorp/nomad/issues/594)]
  * core: Periodic specification for jobs [GH-540, GH-657, GH-659, GH-668]
  * core: Batch jobs are garbage collected from the Nomad Servers [[GH-586](https://github.com/hashicorp/nomad/issues/586)]
  * core: Free half the CPUs on leader node for use in plan queue and evaluation
    broker [[GH-812](https://github.com/hashicorp/nomad/issues/812)]
  * core: Seed random number generator used to randomize node traversal order
    during scheduling [[GH-808](https://github.com/hashicorp/nomad/issues/808)]
  * core: Performance improvements [GH-823, GH-825, GH-827, GH-830, GH-832,
    GH-833, GH-834, GH-839]
  * core/api: System garbage collection endpoint [[GH-828](https://github.com/hashicorp/nomad/issues/828)]
  * core/api: Allow users to set arbitrary headers via agent config [[GH-699](https://github.com/hashicorp/nomad/issues/699)]
  * core/cli: Prefix based lookups of allocs/nodes/evals/jobs [[GH-575](https://github.com/hashicorp/nomad/issues/575)]
  * core/cli: Print short identifiers and UX cleanup [GH-675, GH-693, GH-692]
  * core/client: Client pulls minimum set of required allocations [[GH-731](https://github.com/hashicorp/nomad/issues/731)]
  * cli: Output of agent-info is sorted [[GH-617](https://github.com/hashicorp/nomad/issues/617)]
  * cli: Eval monitor detects zero wait condition [[GH-776](https://github.com/hashicorp/nomad/issues/776)]
  * cli: Ability to navigate allocation directories [GH-709, GH-798]
  * client: Batch allocation updates to the server [[GH-835](https://github.com/hashicorp/nomad/issues/835)]
  * client: Log rotation for all drivers [GH-685, GH-763, GH-819]
  * client: Only download artifacts from http, https, and S3 [[GH-841](https://github.com/hashicorp/nomad/issues/841)]
  * client: Create a tmp/ directory inside each task directory [[GH-757](https://github.com/hashicorp/nomad/issues/757)]
  * client: Store when an allocation was received by the client [[GH-821](https://github.com/hashicorp/nomad/issues/821)]
  * client: Heartbeating and saving state resilient under high load [[GH-811](https://github.com/hashicorp/nomad/issues/811)]
  * client: Handle updates to tasks Restart Policy and KillTimeout [[GH-751](https://github.com/hashicorp/nomad/issues/751)]
  * client: Killing a driver handle is retried with an exponential backoff
    [[GH-809](https://github.com/hashicorp/nomad/issues/809)]
  * client: Send Node to server when periodic fingerprinters change Node
    attributes/metadata [[GH-749](https://github.com/hashicorp/nomad/issues/749)]
  * client/api: File-system access to allocation directories [[GH-669](https://github.com/hashicorp/nomad/issues/669)]
  * drivers: Validate the "command" field contains a single value [[GH-842](https://github.com/hashicorp/nomad/issues/842)]
  * drivers: Interpret Nomad variables in environment variables/args [[GH-653](https://github.com/hashicorp/nomad/issues/653)]
  * driver/rkt: Add support for CPU/Memory isolation [[GH-610](https://github.com/hashicorp/nomad/issues/610)]
  * driver/rkt: Add support for mounting alloc/task directory [[GH-645](https://github.com/hashicorp/nomad/issues/645)]
  * driver/docker: Support for .dockercfg based auth for private registries
    [[GH-773](https://github.com/hashicorp/nomad/issues/773)]

BUG FIXES:
  * core: Node drain could only be partially applied [[GH-750](https://github.com/hashicorp/nomad/issues/750)]
  * core: Fix panic when eval Ack occurs at delivery limit [[GH-790](https://github.com/hashicorp/nomad/issues/790)]
  * cli: Handle parsing of un-named ports [[GH-604](https://github.com/hashicorp/nomad/issues/604)]
  * cli: Enforce absolute paths for data directories [[GH-622](https://github.com/hashicorp/nomad/issues/622)]
  * client: Cleanup of the allocation directory [[GH-755](https://github.com/hashicorp/nomad/issues/755)]
  * client: Improved stability under high contention [[GH-789](https://github.com/hashicorp/nomad/issues/789)]
  * client: Handle non-200 codes when parsing AWS metadata [[GH-614](https://github.com/hashicorp/nomad/issues/614)]
  * client: Unmounted of shared alloc dir when client is rebooted [[GH-755](https://github.com/hashicorp/nomad/issues/755)]
  * client/consul: Service name changes handled properly [[GH-766](https://github.com/hashicorp/nomad/issues/766)]
  * driver/rkt: handle broader format of rkt version outputs [[GH-745](https://github.com/hashicorp/nomad/issues/745)]
  * driver/qemu: failed to load image and kvm accelerator fixes [[GH-656](https://github.com/hashicorp/nomad/issues/656)]

## 0.2.3 (December 17, 2015)

BUG FIXES:
  * core: Task States not being properly updated [[GH-600](https://github.com/hashicorp/nomad/issues/600)]
  * client: Fixes for user lookup to support CoreOS [[GH-591](https://github.com/hashicorp/nomad/issues/591)]
  * discovery: Using a random prefix for nomad managed services [[GH-579](https://github.com/hashicorp/nomad/issues/579)]
  * discovery: De-Registering Tasks while Nomad sleeps before failed tasks are
    restarted.
  * discovery: Fixes for service registration when multiple allocations are bin
    packed on a node [[GH-583](https://github.com/hashicorp/nomad/issues/583)]
  * configuration: Sort configuration files [[GH-588](https://github.com/hashicorp/nomad/issues/588)]
  * cli: RetryInterval was not being applied properly [[GH-601](https://github.com/hashicorp/nomad/issues/601)]

## 0.2.2 (December 11, 2015)

IMPROVEMENTS:
  * core: Enable `raw_exec` driver in dev mode [[GH-558](https://github.com/hashicorp/nomad/issues/558)]
  * cli: Server join/retry-join command line and config options [[GH-527](https://github.com/hashicorp/nomad/issues/527)]
  * cli: Nomad reports which config files are loaded at start time, or if none
    are loaded [[GH-536](https://github.com/hashicorp/nomad/issues/536)], [[GH-553](https://github.com/hashicorp/nomad/issues/553)]

BUG FIXES:
  * core: Send syslog to `LOCAL0` by default as previously documented [[GH-547](https://github.com/hashicorp/nomad/issues/547)]
  * client: remove all calls to default logger [[GH-570](https://github.com/hashicorp/nomad/issues/570)]
  * consul: Nomad is less noisy when Consul is not running [[GH-567](https://github.com/hashicorp/nomad/issues/567)]
  * consul: Nomad only deregisters services that it created [[GH-568](https://github.com/hashicorp/nomad/issues/568)]
  * driver/exec: Shutdown a task now sends the interrupt signal first to the
    process before forcefully killing it. [[GH-543](https://github.com/hashicorp/nomad/issues/543)]
  * driver/docker: Docker driver no longer leaks unix domain socket connections
    [[GH-556](https://github.com/hashicorp/nomad/issues/556)]
  * fingerprint/network: Now correctly detects interfaces on Windows [[GH-382](https://github.com/hashicorp/nomad/issues/382)]

## 0.2.1 (November 28, 2015)

IMPROVEMENTS:

  * core: Can specify a whitelist for activating drivers [[GH-467](https://github.com/hashicorp/nomad/issues/467)]
  * core: Can specify a whitelist for activating fingerprinters [[GH-488](https://github.com/hashicorp/nomad/issues/488)]
  * core/api: Can list all known regions in the cluster [[GH-495](https://github.com/hashicorp/nomad/issues/495)]
  * client/spawn: spawn package tests made portable (work on Windows) [[GH-442](https://github.com/hashicorp/nomad/issues/442)]
  * client/executor: executor package tests made portable (work on Windows) [[GH-497](https://github.com/hashicorp/nomad/issues/497)]
  * client/driver: driver package tests made portable (work on windows) [[GH-502](https://github.com/hashicorp/nomad/issues/502)]
  * client/discovery: Added more consul client api configuration options [[GH-503](https://github.com/hashicorp/nomad/issues/503)]
  * driver/docker: Added TLS client options to the config file [[GH-480](https://github.com/hashicorp/nomad/issues/480)]
  * jobspec: More flexibility in naming Services [[GH-509](https://github.com/hashicorp/nomad/issues/509)]

BUG FIXES:

  * core: Shared reference to DynamicPorts caused port conflicts when scheduling
    count > 1 [[GH-494](https://github.com/hashicorp/nomad/issues/494)]
  * client/restart policy: Not restarting Batch Jobs if the exit code is 0 [[GH-491](https://github.com/hashicorp/nomad/issues/491)]
  * client/service discovery: Make Service IDs unique [[GH-479](https://github.com/hashicorp/nomad/issues/479)]
  * client/service: Fixes update to check definitions and services which are already registered [[GH-498](https://github.com/hashicorp/nomad/issues/498)]
  * driver/docker: Expose the container port instead of the host port [[GH-466](https://github.com/hashicorp/nomad/issues/466)]
  * driver/docker: Support `port_map` for static ports [[GH-476](https://github.com/hashicorp/nomad/issues/476)]
  * driver/docker: Pass 0.2.0-style port environment variables to the docker container [[GH-476](https://github.com/hashicorp/nomad/issues/476)]
  * jobspec: distinct_hosts constraint can be specified as a boolean (previously panicked) [[GH-501](https://github.com/hashicorp/nomad/issues/501)]

## 0.2.0 (November 18, 2015)

__BACKWARDS INCOMPATIBILITIES:__

  * core: HTTP API `/v1/node/<id>/allocations` returns full Allocation and not
    stub [[GH-402](https://github.com/hashicorp/nomad/issues/402)]
  * core: Removed weight and hard/soft fields in constraints [[GH-351](https://github.com/hashicorp/nomad/issues/351)]
  * drivers: Qemu and Java driver configurations have been updated to both use
    `artifact_source` as the source for external images/jars to be ran
  * jobspec: New reserved and dynamic port specification [[GH-415](https://github.com/hashicorp/nomad/issues/415)]
  * jobspec/drivers: Driver configuration supports arbitrary struct to be
    passed in jobspec [[GH-415](https://github.com/hashicorp/nomad/issues/415)]

FEATURES:

  * core: Blocking queries supported in API [[GH-366](https://github.com/hashicorp/nomad/issues/366)]
  * core: System Scheduler that runs tasks on every node [[GH-287](https://github.com/hashicorp/nomad/issues/287)]
  * core: Regexp, version and lexical ordering constraints [[GH-271](https://github.com/hashicorp/nomad/issues/271)]
  * core: distinctHost constraint ensures Task Groups are running on distinct
    clients [[GH-321](https://github.com/hashicorp/nomad/issues/321)]
  * core: Service block definition with Consul registration [GH-463, GH-460,
    GH-458, GH-455, GH-446, GH-425]
  * client: GCE Fingerprinting [[GH-215](https://github.com/hashicorp/nomad/issues/215)]
  * client: Restart policy for task groups enforced by the client [GH-369,
    GH-393]
  * driver/rawexec: Raw Fork/Exec Driver [[GH-237](https://github.com/hashicorp/nomad/issues/237)]
  * driver/rkt: Experimental Rkt Driver [GH-165, GH-247]
  * drivers: Add support for downloading external artifacts to execute for
    Exec, Raw exec drivers [[GH-381](https://github.com/hashicorp/nomad/issues/381)]

IMPROVEMENTS:

  * core: Configurable Node GC threshold [[GH-362](https://github.com/hashicorp/nomad/issues/362)]
  * core: Overlap plan verification and plan application for increased
    throughput [[GH-272](https://github.com/hashicorp/nomad/issues/272)]
  * cli: Output of `alloc-status` also displays task state [[GH-424](https://github.com/hashicorp/nomad/issues/424)]
  * cli: Output of `server-members` is sorted [[GH-323](https://github.com/hashicorp/nomad/issues/323)]
  * cli: Show node attributes in `node-status` [[GH-313](https://github.com/hashicorp/nomad/issues/313)]
  * client/fingerprint: Network fingerprinter detects interface suitable for
    use, rather than defaulting to eth0 [GH-334, GH-356]
  * client: Client Restore State properly reattaches to tasks and recreates
    them as needed [GH-364, GH-380, GH-388, GH-392, GH-394, GH-397, GH-408]
  * client: Periodic Fingerprinting [[GH-391](https://github.com/hashicorp/nomad/issues/391)]
  * client: Precise snapshotting of TaskRunner and AllocRunner [GH-403, GH-411]
  * client: Task State is tracked by client [[GH-416](https://github.com/hashicorp/nomad/issues/416)]
  * client: Test Skip Detection [[GH-221](https://github.com/hashicorp/nomad/issues/221)]
  * driver/docker: Can now specify auth for docker pull [[GH-390](https://github.com/hashicorp/nomad/issues/390)]
  * driver/docker: Can now specify DNS and DNSSearch options [[GH-390](https://github.com/hashicorp/nomad/issues/390)]
  * driver/docker: Can now specify the container's hostname [[GH-426](https://github.com/hashicorp/nomad/issues/426)]
  * driver/docker: Containers now have names based on the task name. [[GH-389](https://github.com/hashicorp/nomad/issues/389)]
  * driver/docker: Mount task local and alloc directory to docker containers [[GH-290](https://github.com/hashicorp/nomad/issues/290)]
  * driver/docker: Now accepts any value for `network_mode` to support userspace networking plugins in docker 1.9
  * driver/java: Pass JVM options in java driver [GH-293, GH-297]
  * drivers: Use BlkioWeight rather than BlkioThrottleReadIopsDevice [[GH-222](https://github.com/hashicorp/nomad/issues/222)]
  * jobspec and drivers: Driver configuration supports arbitrary struct to be passed in jobspec [[GH-415](https://github.com/hashicorp/nomad/issues/415)]

BUG FIXES:

  * core: Nomad Client/Server RPC codec encodes strings properly [[GH-420](https://github.com/hashicorp/nomad/issues/420)]
  * core: Reset Nack timer in response to scheduler operations [[GH-325](https://github.com/hashicorp/nomad/issues/325)]
  * core: Scheduler checks for updates to environment variables [[GH-327](https://github.com/hashicorp/nomad/issues/327)]
  * cli: Fix crash when -config was given a directory or empty path [[GH-119](https://github.com/hashicorp/nomad/issues/119)]
  * client/fingerprint: Use correct local interface on OS X [GH-361, GH-365]
  * client: Nomad Client doesn't restart failed containers [[GH-198](https://github.com/hashicorp/nomad/issues/198)]
  * client: Reap spawn-daemon process, avoiding a zombie process [[GH-240](https://github.com/hashicorp/nomad/issues/240)]
  * client: Resource exhausted errors because of link-speed zero [GH-146,
    GH-205]
  * client: Restarting Nomad Client leads to orphaned containers [[GH-159](https://github.com/hashicorp/nomad/issues/159)]
  * driver/docker: Apply SELinux label for mounting directories in docker
    [[GH-377](https://github.com/hashicorp/nomad/issues/377)]
  * driver/docker: Docker driver exposes ports when creating container [GH-212,
    GH-412]
  * driver/docker: Docker driver uses docker environment variables correctly
    [[GH-407](https://github.com/hashicorp/nomad/issues/407)]
  * driver/qemu: Qemu fingerprint and tests work on both windows/linux [[GH-352](https://github.com/hashicorp/nomad/issues/352)]

## 0.1.2 (October 6, 2015)

IMPROVEMENTS:

  * client: Nomad client cleans allocations on exit when in dev mode [[GH-214](https://github.com/hashicorp/nomad/issues/214)]
  * drivers: Use go-getter for artifact retrieval, add artifact support to
    Exec, Raw Exec drivers [[GH-288](https://github.com/hashicorp/nomad/issues/288)]

## 0.1.1 (October 5, 2015)

IMPROVEMENTS:

  * cli: Nomad Client configurable from command-line [[GH-191](https://github.com/hashicorp/nomad/issues/191)]
  * client/fingerprint: Native IP detection and user specifiable network
    interface for fingerprinting [[GH-189](https://github.com/hashicorp/nomad/issues/189)]
  * driver/docker: Docker networking mode is configurable [[GH-184](https://github.com/hashicorp/nomad/issues/184)]
  * drivers: Set task environment variables [[GH-206](https://github.com/hashicorp/nomad/issues/206)]

BUG FIXES:

  * client/fingerprint: Network fingerprinting failed if default network
    interface did not exist [[GH-189](https://github.com/hashicorp/nomad/issues/189)]
  * client: Fixed issue where network resources throughput would be set to 0
    MBits if the link speed could not be determined [[GH-205](https://github.com/hashicorp/nomad/issues/205)]
  * client: Improved detection of Nomad binary [[GH-181](https://github.com/hashicorp/nomad/issues/181)]
  * driver/docker: Docker dynamic port mapping were not being set properly
    [[GH-199](https://github.com/hashicorp/nomad/issues/199)]

## 0.1.0 (September 28, 2015)

  * Initial release<|MERGE_RESOLUTION|>--- conflicted
+++ resolved
@@ -4,16 +4,12 @@
  * **Preemption**: Preemption is now an open source feature
  * **Licensing (Enterprise)**: Nomad Enterprise now requires a license [[GH-8076](https://github.com/hashicorp/nomad/issues/8076)]
  * **Multiregion Deployments (Enterprise)**: Nomad Enterprise now allows running deployments to multiple regions. [[GH-8184](https://github.com/hashicorp/nomad/issues/8184)]
-<<<<<<< HEAD
- * **Snapshot Backup and Restore **: Nomad eases disaster recovery with new endpoints and commands for point-in-time snapshots.
+ * **Snapshot Backup and Restore**: Nomad eases disaster recovery with new endpoints and commands for point-in-time snapshots.
+ * **Container Network Interface (CNI)**: Support for third-party vendors using the CNI plugin system. [[GH-7518](https://github.com/hashicorp/nomad/issues/7518)]
+ * **Multi-interface Networking**: Support for scheduling on specific network interfaces. [[GH-8208](https://github.com/hashicorp/nomad/issues/8208)]
  * **Global Search**: Access jobs and clients from anywhere in the UI using the always available global search bar. [[GH-8175](https://github.com/hashicorp/nomad/issues/8175)]
  * **Monitor UI**: Stream client and agent logs from the UI just like you would with the nomad monitor CLI command. [[GH-8177](https://github.com/hashicorp/nomad/issues/8177)]
  * **Scaling UI**: Quickly adjust the count of a task group from the UI for task groups with a scaling declaration. [[GH-8207](https://github.com/hashicorp/nomad/issues/8207)]
-=======
- * **Snapshot Backup and Restore**: Nomad eases disaster recovery with new endpoints and commands for point-in-time snapshots.
- * **Container Network Interface (CNI)**: Support for third-party vendors using the CNI plugin system. [[GH-7518](https://github.com/hashicorp/nomad/issues/7518)]
- * **Multi-interface Networking**: Support for scheduling on specific network interfaces. [[GH-8208](https://github.com/hashicorp/nomad/issues/8208)]
->>>>>>> 47b35102
 
 IMPROVEMENTS:
 
